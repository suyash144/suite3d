import numpy as n
import copy

def get_default_params():
    return copy.deepcopy(params)


params = {

    ### Mandatory parameters
    'fs' : 2.8,
    'tau': 1.3,
    # Planes to analyze. 0 is deepest, 30 is shallowest
    # (the ScanImage channel mappings are corrected)
    'planes': n.arange(0, 30),
    # If you have less than 30 planes or you don't want to correct the channel mappings, set to False
    'convert_plane_ids_to_channel_ids' : True,
<<<<<<< HEAD
    'n_ch_tif' : 30, # number of channels in the recording
    'lbm' : True, # whether the data is from light-bead microscopy
=======
    'n_ch_tif' : 30, # number of planes in the recording

>>>>>>> ca21d229

    ### File I/O ### 
    # Notch filter to remove line noise.
    # Should be a dictionary like:  {'f0' : 200, 'Q' : 1}
    # Where f0 is the frequency of the line noise, and Q is the quality factor
    'notch_filt' : None,
    'num_colors' : 1, # if not lbm data, how many color channels were recorded by scanimage
    'functional_color_channel' : 0, # if not lbm data, which color channel is the functional one

    ### Initialization Step ### 

    # number of files to use for the initialization step
    # Usually the equivalent of ~1 minute is enough
    'n_init_files' : 1,
    # list of tifs that are 'eligible' to be picked during initalization
    'init_file_pool' : None,
    # 'even' or 'random' sampling of init files
    'init_file_sample_method' : 'even',
    # number of random frames to select from initial files, set None for all
    'init_n_frames' : None,
    # make sure the mean image is all positive (add the offsets)
    'enforce_positivity' : True,
    # fix the plane shifts for top few planes that might be outside the brain
    'fix_shallow_plane_shift_estimates' : True,
    'fix_shallow_plane_shift_esimate_threshold' : 20,
    # 'overwrite_plane_shifts: set as a float array of size n_planes x 2 with (y,x) shifts for each plane
    'overwrite_plane_shifts':None,

    # Crosstalk subtraction from pairs of planes 15 apart

    # To disable crosstalk subtraction, set this to False
    'subtract_crosstalk' : True,
    # if None, try to estimate crosstalk. 
    # if set to a float, it uses this as the crosstalk coefficient
    'override_crosstalk' : None,
    # Percentile: only consider pixels above this percentile when 
    # fitting the crosstalk coefficient
    'crosstalk_percentile' : 99.5, 
    # "smoothing" when estimating the crosstalk coefficient 
    'crosstalk_sigma' : 0.01,
    # number of planes (starting from top) used to estimate crosstalk
    # shallower (quiet) planes, especially those outside the brain,
    # lead to better estimates of the crosstalk
    'crosstalk_n_planes' : 10,

    ### Registration ###

    # whether or not to fuse the mesoscope strips
    'fuse_strips' : True, 
    # number of pixels to skip between strips - None will auto estimate
    'fuse_shift_override' : None, 
    # maximum rigid shift in pixels (includes plane-to-plane LBM shift, so make sure it's larger than that!)
    'max_rigid_shift_pix' : 100,
    # number of frames per batch in gpu registration
    'gpu_reg_batchsize' : 10,
    'max_shift_nr' : 3,
    'nr_npad' :  3,
    'nr_subpixel' : 10,
    'nr_smooth_iters' : 2,

    # parameters from suite2p
    'nonrigid' : True,
    'smooth_sigma' : 1.15,
    'maxregshift' : 0.15,
    'reg_filter_pcorr' : 1,
    'reg_norm_frames' : True, # clip frames during registration

    # At the end of initalization, register and save an example bin
    # Could be useful to check registration parameters
    'generate_sample_registered_bins' : False,

    # Number of tifs to analyze at each batch. 
    # Larger batches require more memory, doesn't speed things up, so just leave it
    'tif_batch_size' : 1,

    ### Fusing (ONLY FOR STANDALONE FUSING - USE REGISTRATION PARAMS FOR FUSING DURING REGISTRATION!) ###
    # number of pixels to skip when stitching two strips together
    'n_skip' : 13,
    'fuse_crop' : None,
    # split the tif into smaller npy files of this length while fusing strips together
    'split_tif_size' : 100,


    ### SVD Decomposition ### 
    
    # 3-Tuple of 2-tuples of integers, defining the cropping bounds of the movie before
    # doing denoising, detection and everything else. Remove planes outside the brain,
    # and remove edges that are corrupted from inter-plane shifts
    # Example: svd_crop : ((0,14, (20,800), (50, 400)))
    'svd_crop' : None,
    # similarly, tuple of time indices to crop the movie to before following steps
    'svd_time_crop' : (None, None),

    # number of SVD components to compute per block
    'n_svd_comp' : 600,
    # Size of a block in z,y,x for block-based svd denoising
    'svd_block_shape' : (4,200, 200),
    # Overlap between blocks to remove artifacts at the edges of blocks
    # You don't have to do the math and make the block shape and overlaps
    # align with the movie size, it's done automatically
    # (0,0,0,) for no overlap
    'svd_block_overlaps' : (1,50,50),

    # internal parameter for Dask. how many pixels per dask "chunk"
    # best to leave at None, which defaults to the number of pixels in a block
    'svd_pix_chunk' : None,
    'svd_time_chunk' : 4000,
    'svd_save_time_chunk' : 400,
    'svd_save_comp_chunk' : 100,
    # When running the svd decomposition, how many blocks should be computed simultaneously
    # by dask. Too high leads to memory bottlenecks
    # Limited performance improvement by increasing this
    'n_svd_blocks_per_batch' : 1,

    ### Correlation Map ###

    # number of svd components to use in reconstruction is n_svd_comp
    # strength of normalization, 1.0 is standard. reduce below 1.0 (to ~0.8) if you see bright
    # blood vessels etc. in the correlation map
    'sdnorm_exp' : 1.0,

    # Type (gaussian, unif) and xy/z extents of neuropil filter
    'npil_filt_type' : 'unif',
    'npil_filt_xy' : 5.0,
    'npil_filt_z' : 1.5,
    # Type and xy/z extents of the cell detection filter
    'conv_filt_type' : 'gaussian',
    'conv_filt_xy' : 1.0,
    'conv_filt_z' : 0.75,
    # activity threshold before calculating correlation map
    'intensity_thresh' : 0.25,
    # Width of the temporal hpf
    # Should divide t_batch_size evenly
    'temporal_hpf' : 400,
    
    # number of time points to process at each iteration
    # should be a multiple of temporal_hpf
    't_batch_size' : 200,
    # less important batchsize parameter for internal computations
    # for efficiency, should be t_batch_size / n_proc_corr
    'mproc_batchsize' : 25,
    # number of processors to use during correlation map calculation
    'n_proc_corr': 8,
    # don't touch this
    'dtype': n.float32,

    ### Cell detection ###
    
    # Size and overlap of cell detection patches
    'patch_size_xy' : (120,120),
    'patch_overlap_xy' : (25,25),
    # only consider timepoints with values above this threshold for detection
    'activity_thresh' : 4.0,
    # only consider timepoints above this percentile for detection. minimum thresh
    # between this and activity_thresh is used
    'percentile' : 99.0,
    # threshold to include a cell in an ROI. Lower to have larger ROIs
    'extend_thresh' : 0.2,

    # less useful parameters for cell detection:
    # number of extension iterations for each ROI. Recommend leaving at 2
    'roi_ext_iterations' : 2,
    # maximum number of ROIs that can be found in a patch
    'max_iter' : 10000 ,
    # Time binning factor for detection
    # if you have many samples per transient, consider increasing
    'detection_timebin' : 1 ,
    # Crop the movie before detection to only detect on a subset of the movie
    'detection_time_crop' : (None,None),
    # Allow overlap of cells (not functioning, can lead to weirdness)
    'allow_overlap' : False,
    # does nothing
    'recompute_v' : None,
    # normalize intensity of vmap planes before detection, not recommended
    'normalize_vmap' : False,
    # maximum number of pixels in a cell
    'max_pix' : 500,

    # remove duplicate cells that are closer than dist_thresh and share more weighted pixels than lam_thresh
    'detect_overlap_dist_thresh' : 5,
    'detect_overlap_lam_thresh' : 0.5,



    # Deconvolution
    # coefficient to multiply neuropil activity by before subtracting from cell activity
    'npil_coeff' : 0.7,
    # S2P deconvolution parameters
    'dcnv_baseline' : 'maximin',
    'dcnv_win_baseline' : 60,
    'dcnv_sig_baseline' : 10,
    'dcnv_prctile_baseline' : 8,
    'dcnv_batchsize' : 3000,
    # 'tau' : 1.3,

    # Legacy
    'subjects_dir' : None,
    'subject' : None,
    'expnum' : None,
    'date' : None,

}
<|MERGE_RESOLUTION|>--- conflicted
+++ resolved
@@ -15,13 +15,8 @@
     'planes': n.arange(0, 30),
     # If you have less than 30 planes or you don't want to correct the channel mappings, set to False
     'convert_plane_ids_to_channel_ids' : True,
-<<<<<<< HEAD
     'n_ch_tif' : 30, # number of channels in the recording
     'lbm' : True, # whether the data is from light-bead microscopy
-=======
-    'n_ch_tif' : 30, # number of planes in the recording
-
->>>>>>> ca21d229
 
     ### File I/O ### 
     # Notch filter to remove line noise.
