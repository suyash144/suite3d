import numpy as n
import copy

def get_default_params():
    return copy.deepcopy(params)

def get_matching_default_params(param_names):
    param_subset = {}
    for key in param_names:
        param_subset[key] = copy.copy(param_names[key])
    return param_subset

params = {

    ### Mandatory parameters
    'fs' : 2.8, # volume rate
    'tau': 1.3, # GCamp6s
    'voxel_size_um' : (15, 2.5, 2.5), # size of a voxel in microns in z,y,x
    # Planes to analyze. 0 is deepest, 30 is shallowest
    # (the ScanImage channel mappings are corrected)
    'planes': n.arange(0, 30),
    # If you have less than 30 planes or you don't want to correct the channel mappings, set to False
<<<<<<< HEAD
    'convert_plane_ids_to_channel_ids' : False,
    'n_ch_tif' : 30, # number of planes in the recording

=======
    'convert_plane_ids_to_channel_ids' : True,
    'n_ch_tif' : 30, # number of channels in the recording
    'lbm' : True, # whether the data is from light-bead microscopy
>>>>>>> f0fe9830

    ### File I/O ### 
    # Notch filter to remove line noise.
    # Should be a dictionary like:  {'f0' : 200, 'Q' : 1}
    # Where f0 is the frequency of the line noise, and Q is the quality factor
    'notch_filt' : None,
<<<<<<< HEAD
    'fix_fastZ' : False, # if you messed up your ROI z-definitions in scanimage, this is useful
=======
    'num_colors' : 1, # if not lbm data, how many color channels were recorded by scanimage
    'functional_color_channel' : 0, # if not lbm data, which color channel is the functional one
>>>>>>> f0fe9830

    ### Initialization Step ### 

    # number of files to use for the initialization step
    # Usually the equivalent of ~1 minute is enough
    'n_init_files' : 1,
    # list of tifs that are 'eligible' to be picked during initalization
    'init_file_pool' : None,
    # 'even' or 'random' sampling of init files
    'init_file_sample_method' : 'even',
    # number of random frames to select from initial files, set None for all
    'init_n_frames' : None,
    # make sure the mean image is all positive (add the offsets)
    'enforce_positivity' : True,
    # fix the plane shifts for top few planes that might be outside the brain
    'fix_shallow_plane_shift_estimates' : True,
    'fix_shallow_plane_shift_esimate_threshold' : 20,
    # 'overwrite_plane_shifts: set as a float array of size n_planes x 2 with (y,x) shifts for each plane
    'overwrite_plane_shifts':None,

    # Crosstalk subtraction from pairs of planes 15 apart

    # To disable crosstalk subtraction, set this to False
    'subtract_crosstalk' : True,
    # if None, try to estimate crosstalk. 
    # if set to a float, it uses this as the crosstalk coefficient
    'override_crosstalk' : None,
    # Percentile: only consider pixels above this percentile when 
    # fitting the crosstalk coefficient
    'crosstalk_percentile' : 99.5, 
    # "smoothing" when estimating the crosstalk coefficient 
    'crosstalk_sigma' : 0.01,
    # number of planes per cavity, so plane 0 will be subtracted from plane 0 + cavity_size
    'cavity_size' : 15,
    # number of planes (starting from top) used to estimate crosstalk
    # shallower (quiet) planes, especially those outside the brain,
    # lead to better estimates of the crosstalk
    'crosstalk_n_planes' : 10,

    ### Registration ###
    'use_GPU_registration' : True, #TODO intergrate with registration
    # whether or not to fuse the mesoscope strips
    'fuse_strips' : True, 
    # number of pixels to skip between strips - None will auto estimate
    'fuse_shift_override' : None, 
    # maximum rigid shift in pixels (includes plane-to-plane LBM shift, so make sure it's larger than that!)
    'max_rigid_shift_pix' : 100,
    # number of frames per batch in gpu registration
    'gpu_reg_batchsize' : 10,
    'max_shift_nr' : 3,
    'nr_npad' :  3,
    'nr_subpixel' : 10,
    'nr_smooth_iters' : 2,
    # 3d registration params
    'pc_size' : n.asarray((2, 20, 20)), # ~ max_reg_zyx
    '3d_reg'  : False, # Use the new 3d registration fucntions 

    # reference image paramaters
    'percent_contribute' : 0.9, 
    # percentage of frames which contribute to the reference image
    'block_size' : (128, 128),
    # size of a non-rigid block
    'sigma_reference' : (1.45, 0),
    'smooth_sigma_reference' : 1.15,
    'n_reference_iterations' : 8,
    'max_reg_xy_reference' : 50,
    # max value in x/y which a plane can be shifted for the reference
    'gpu_reference_batch_size' : 20,

    # parameters from suite2p
    'nonrigid' : True,
    'smooth_sigma' : 1.15,
    'maxregshift' : 0.15,
    'reg_filter_pcorr' : 1,
    'reg_norm_frames' : True, # clip frames during registration

    # At the end of initalization, register and save an example bin
    # Could be useful to check registration parameters
    'generate_sample_registered_bins' : False,

    # Number of tifs to analyze at each batch. 
    # Larger batches require more memory, doesn't speed things up, so just leave it
    'tif_batch_size' : 1,

    ### Fusing (ONLY FOR STANDALONE FUSING - USE REGISTRATION PARAMS FOR FUSING DURING REGISTRATION!) ###
    # number of pixels to skip when stitching two strips together
    'n_skip' : 13,
    'fuse_crop' : None,
    # split the tif into smaller npy files of this length while fusing strips together
    'split_tif_size' : 100,


    ### SVD Decomposition ### 
    
    # 3-Tuple of 2-tuples of integers, defining the cropping bounds of the movie before
    # doing denoising, detection and everything else. Remove planes outside the brain,
    # and remove edges that are corrupted from inter-plane shifts
    # Example: svd_crop : ((0,14, (20,800), (50, 400)))
    'svd_crop' : None,
    # similarly, tuple of time indices to crop the movie to before following steps
    'svd_time_crop' : (None, None),

    # number of SVD components to compute per block
    'n_svd_comp' : 600,
    # Size of a block in z,y,x for block-based svd denoising
    'svd_block_shape' : (4,200, 200),
    # Overlap between blocks to remove artifacts at the edges of blocks
    # You don't have to do the math and make the block shape and overlaps
    # align with the movie size, it's done automatically
    # (0,0,0,) for no overlap
    'svd_block_overlaps' : (1,50,50),

    # internal parameter for Dask. how many pixels per dask "chunk"
    # best to leave at None, which defaults to the number of pixels in a block
    'svd_pix_chunk' : None,
    'svd_time_chunk' : 4000,
    'svd_save_time_chunk' : 400,
    'svd_save_comp_chunk' : 100,
    # When running the svd decomposition, how many blocks should be computed simultaneously
    # by dask. Too high leads to memory bottlenecks
    # Limited performance improvement by increasing this
    'n_svd_blocks_per_batch' : 1,

    ### Correlation Map ###

    # number of svd components to use in reconstruction is n_svd_comp
    # strength of normalization, 1.0 is standard. reduce below 1.0 (to ~0.8) if you see bright
    # blood vessels etc. in the correlation map
    'sdnorm_exp' : 1.0,
    # crop the edges of each plane by this many pixels before computing the corr map
    # this removes some registration-related artifacts
    'edge_crop_npix' : 5,

    # Type (gaussian, unif) and xy/z extents of neuropil filter in pixels
    'npil_filt_type' : 'unif',
    'npil_filt_xy_um' : 5.0,
    'npil_filt_z_um' : 1.5,
    # Type and xy/z extents of the cell detection filter in pixels
    'cell_filt_type' : 'gaussian',
    'cell_filt_xy_um' : 1.0,
    'cell_filt_z_um' : 0.75,
    # activity threshold before calculating correlation map
    'intensity_thresh' : 0.25,
    # Width of the temporal hpf
    # Should divide t_batch_size evenly
    'temporal_hpf' : 400,
    # sometimes, the top and bottom planes have different scales
    # than the center planes in the correlation map. Attempt to fix it
    'fix_vmap_edge_planes' : False,
    
    # number of time points to process at each iteration
    # should be a multiple of temporal_hpf
    't_batch_size' : 200,
    # less important batchsize parameter for internal computations
    # for efficiency, should be t_batch_size / n_proc_corr
    'mproc_batchsize' : 25,
    # number of processors to use during correlation map calculation
    'n_proc': 8,
    'n_proc_corr' : 8,
    'n_proc_detect' : 8,
    # don't touch this
    'dtype': n.float32,

    ### Cell detection ###
    
    # Size and overlap of cell detection patches
    'patch_size_xy' : (120,120),
    'patch_overlap_xy' : (25,25),
    # only consider timepoints with values above this threshold for detection
    'activity_thresh' : 4.0,
    # only consider timepoints above this percentile for detection. minimum thresh
    # between this and activity_thresh is used
    'percentile' : 99.0,
    # threshold to include a cell in an ROI. Lower to have larger ROIs
    'extend_thresh' : 0.2,

    # less useful parameters for cell detection:
    # number of extension iterations for each ROI. Recommend leaving at 2
    'roi_ext_iterations' : 2,
    # maximum number of ROIs that can be found in a patch
    'max_iter' : 10000 ,
    # Time binning factor for detection
    # if you have many samples per transient, consider increasing
    'detection_timebin' : 1 ,
    # Crop the movie before detection to only detect on a subset of the movie
    'detection_time_crop' : (None,None),
    # Allow overlap of cells (not functioning, can lead to weirdness)
    'allow_overlap' : False,
    # does nothing
    'recompute_v' : None,
    # normalize intensity of vmap planes before detection, not recommended
    'normalize_vmap' : False,
    # maximum number of pixels in a cell
    'max_pix' : 500,

    # remove duplicate cells that are closer than dist_thresh and share more weighted pixels than lam_thresh
    'detect_overlap_dist_thresh' : 5,
    'detect_overlap_lam_thresh' : 0.5,



    # Deconvolution
    # coefficient to multiply neuropil activity by before subtracting from cell activity
    'npil_coeff' : 0.7,
    # S2P deconvolution parameters
    'dcnv_baseline' : 'maximin',
    'dcnv_win_baseline' : 60,
    'dcnv_sig_baseline' : 10,
    'dcnv_prctile_baseline' : 8,
    'dcnv_batchsize' : 3000,
    # 'tau' : 1.3,

    # Legacy
    'subjects_dir' : None,
    'subject' : None,
    'expnum' : None,
    'date' : None,

}
<|MERGE_RESOLUTION|>--- conflicted
+++ resolved
@@ -20,27 +20,16 @@
     # (the ScanImage channel mappings are corrected)
     'planes': n.arange(0, 30),
     # If you have less than 30 planes or you don't want to correct the channel mappings, set to False
-<<<<<<< HEAD
     'convert_plane_ids_to_channel_ids' : False,
     'n_ch_tif' : 30, # number of planes in the recording
 
-=======
-    'convert_plane_ids_to_channel_ids' : True,
-    'n_ch_tif' : 30, # number of channels in the recording
-    'lbm' : True, # whether the data is from light-bead microscopy
->>>>>>> f0fe9830
 
     ### File I/O ### 
     # Notch filter to remove line noise.
     # Should be a dictionary like:  {'f0' : 200, 'Q' : 1}
     # Where f0 is the frequency of the line noise, and Q is the quality factor
     'notch_filt' : None,
-<<<<<<< HEAD
     'fix_fastZ' : False, # if you messed up your ROI z-definitions in scanimage, this is useful
-=======
-    'num_colors' : 1, # if not lbm data, how many color channels were recorded by scanimage
-    'functional_color_channel' : 0, # if not lbm data, which color channel is the functional one
->>>>>>> f0fe9830
 
     ### Initialization Step ### 
 
@@ -259,4 +248,4 @@
     'expnum' : None,
     'date' : None,
 
-}
+}