--- conflicted
+++ resolved
@@ -201,26 +201,12 @@
                         'batch_size' : params.get('gpu_reference_batch_size', 20), #keep in gpu RAM
                         '3d_reg' : params.get('3d_reg', True) # Default is true
                         }
-<<<<<<< HEAD
-    
-    if job.params.get('fuse_strips',True):
-        mov_fuse, new_xs, og_xs = ref.fuse_mov(init_mov, fuse_shift, xs)
-
-    else:
-        # x pixels are already in the right place because no strips were used
-        mov_fuse = init_mov
-
-        # TODO: insert the correct values for x pixels here (ignoring for non-lbm pipeline because no fusing is required)
-        new_xs = None
-        og_xs = None
-=======
     if job.params.get('fuse_strips', True):
         mov_fuse, new_xs, og_xs = ref.fuse_mov(init_mov, fuse_shift, xs)
     else:
         mov_fuse = init_mov
         new_xs = [0]
         og_xs = [0]
->>>>>>> 459befe7
     
     if reference_params['3d_reg']:
         job.log("Using 3d registration")
