--- conflicted
+++ resolved
@@ -16,14 +16,9 @@
     
 lbm_plane_to_ch = n.array([1,5,6,7,8,9,2,10,11,12,13,14,15,16,17,3,18,19,20,21,22,23,4,24,25,26,27,28,29,30])-1
 lbm_ch_to_plane = n.array(n.argsort(lbm_plane_to_ch))
-<<<<<<< HEAD
-
-def load_and_stitch_tifs(paths, planes, verbose=True,n_proc=15, mp_args = {}, filt=None, concat=True, n_ch=30, fix_fastZ=False,
-                         convert_plane_ids_to_channel_ids = False, log_cb=default_log, debug=False, use_roi_idxs=None):
-=======
-    
-def load_and_stitch_tifs(paths, planes, verbose=True,n_proc=15, mp_args = {}, filt=None, concat=True, n_ch=30, convert_plane_ids_to_channel_ids = True, log_cb=default_log, debug=False, lbm=True, num_colors=1, functional_color_channel=0):
->>>>>>> f0fe9830
+ 
+def load_and_stitch_tifs(paths, planes, verbose=True,n_proc=15, mp_args = {}, filt=None, concat=True, n_ch=30, fix_fastZ=False, 
+                         convert_plane_ids_to_channel_ids = True, log_cb=default_log, debug=False, lbm=True, num_colors=1, functional_color_channel=0):
     '''
     Load tifs into memory
 
@@ -72,12 +67,7 @@
     
     for tif_path in paths:
         if verbose: log_cb("Loading %s" % tif_path, 2)
-<<<<<<< HEAD
         im, px, py = load_and_stitch_full_tif_mp(tif_path, channels=channels, verbose=False, filt=filt, n_ch = n_ch, n_proc=n_proc,debug=debug,use_roi_idxs=use_roi_idxs,fix_fastZ=fix_fastZ, **mp_args)
-=======
-        
-        im, px, py = load_and_stitch_full_tif_mp(tif_path, channels=channels, verbose=False, filt=filt, n_ch = n_ch, n_proc=n_proc,debug=debug, **mp_args)
->>>>>>> f0fe9830
         mov_list.append(im)
     if concat:
         mov = n.concatenate(mov_list,axis=1)
