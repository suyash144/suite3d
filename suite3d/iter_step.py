--- conflicted
+++ resolved
@@ -6,12 +6,7 @@
 from dask import array as darr
 import time
 from suite2p.registration import register
-<<<<<<< HEAD
-from suite2p.registration import nonrigid
-from suite2p.registration.nonrigid import transform_data
-=======
 from suite2p.registration import nonrigid as suite2p_nonrigid
->>>>>>> f3e5199e
 
 # from . import deepinterp as dp
 
@@ -876,11 +871,8 @@
                 if nonrigid:
                     # print("SHIFITNG: %d" % zidx)
                     # TODO migrate to suite3D?
-<<<<<<< HEAD
-                    mov_shifted[zidx, idx0:idx1] = transform_data(
-=======
+
                     mov_shifted[zidx, idx0:idx1] = suite2p_nonrigid.transform_data(
->>>>>>> f3e5199e
                         mov_shifted_cpu[:, zidx],
                         nblocks,
                         xblock=xblocks,
