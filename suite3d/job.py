try:
    import tifffile
except:
    print("No tifffile")
import datetime
import os
import copy
import time
import sys
import numpy as n
import itertools
from multiprocessing import Pool
import shutil
from matplotlib import pyplot as plt
from skimage.io import imread

try:
    import psutil
except:
    print("No psutil")

from suite2p.extraction import dcnv

from . import init_pass
from . import utils
from . import lbmio
from .iter_step import (
    register_dataset,
    fuse_and_save_reg_file,
    calculate_corrmap,
    calculate_corrmap_from_svd,
    register_dataset_gpu,
    register_dataset_gpu_3d,
)

from . import corrmap
from . import extension as ext
from .default_params import get_default_params
from . import svd_utils as svu
from . import ui


class Job:
    def __init__(
        self,
        root_dir,
        job_id,
        params=None,
        tifs=None,
        overwrite=False,
        verbosity=10,
        create=True,
        params_path=None,
        parent_job=None,
        copy_parent_dirs=(),
        copy_parent_symlink=False,
    ):
        """Create a Job object that is a wrapper to manage files, current state, log etc.
        Args:
            root_dir (str): Root directory in which job directory will be created
            job_id (str): Unique name for the job directory
            params (dict): Job parameters (see examples)
            tifs (list) : list of full paths to tif files to be used
            overwrite (bool, optional): If True, and creat=True, this will overwrite the params and dir files if they already existed for this job. If False, and create=True, this will throw an error if job_dir exists. Defaults to False.
            params_path : if you have moved the job from somewhere else, the params_path needs to be provided explicitly. You probably also need to call update_root_path in that case TODO: fix how root directory is handled on job.dirs
            parent_job : you can create a copy of a parent job, inheriting all the parameters in a new directory
            copy_parent_dirs (tuple) : list of directories to copy from the parent job
            copy_parent_symlink (bool) : if copying dirs, you can optionally symlink them
            verbosity (int, optional): Verbosity level. 0: critical only, 1: info, 2: debug. Defaults to 1.
        """

        self.verbosity = verbosity
        self.job_id = job_id
        self.summary = None

        if create:
            if parent_job is not None:
                self.init_job_dir(root_dir, job_id, exist_ok=overwrite)
                return self.copy_parent_job(parent_job, copy_parent_dirs, copy_parent_symlink)
            self.init_job_dir(root_dir, job_id, exist_ok=overwrite)
            def_params = get_default_params()
            self.log("Loading default params")
            for k, v in params.items():
                assert k in def_params.keys(), "%s not a valid parameter" % k
                self.log("Updating param %s" % (str(k)), 2)
                def_params[k] = v
            self.params = def_params
            assert tifs is not None, "Must provide tiff files"
            self.params["tifs"] = tifs
            self.tifs = tifs
            self.save_params()
        else:
            self.job_dir = os.path.join(root_dir, "s3d-%s" % job_id)
            self.load_dirs()
            self.load_params(params_path=params_path)
            self.tifs = self.params.get("tifs", [])

    def copy_parent_job(self, parent_job, copy_dirs=(), symlink=False):
        """
        Copy the initial pass results, params and more from another job

        Args:
            parent_job (Job): A job object that you want to copy over
            copy_dirs (tuple, optional): Directories from the parent job you want to copy. Defaults to ().
            symlink (bool, optional): If True, create symlinks to the parent directories instead of copying them fully. Defaults to False.
        """
        self.params = parent_job.load_params()
        self.copy_init_pass_from_job(parent_job)
        self.log("Copied init pass and parameters from parent job")
        self.tifs = self.params["tifs"]

        for key in copy_dirs:
            self.log("Copying dir %s from parent job" % key)
            # path_suffix = parent_job.dirs[key][len(parent_job.dirs['job_dir']) + len(os.path.sep):]
            # new_path = os.path.join(self.dirs['job_dir'], path_suffix)
            old_dir_path = parent_job.dirs[key]
            new_dir_path = self.make_new_dir(key)
            if not symlink:
                shutil.copytree(old_dir_path, new_dir_path, dirs_exist_ok=True)
            else:
                os.symlink(old_dir_path, new_dir_path, target_is_directory=True)

        self.save_params()

    def log(self, string="", level=1, logfile=True, log_mem_usage=False):
        """Print messages based on current verbosity level

        Args:
            string (str): String to be printed
            level (int, optional): Level equal or below self.verbosity will be printed. Defaults to 1.
        """
        if log_mem_usage:

            vm = psutil.virtual_memory()
            sm = psutil.swap_memory()

            vm_avail = vm.available
            vm_unavail = vm.total - vm_avail

            total = sm.used + vm_unavail
            string = "{:<20}".format(string)
            string += (
                "Total Used: %07.3f GB, Virtual Available: %07.3f GB, Virtual Used: %07.3f GB, Swap Used: %07.3f GB"
                % ((total / (1024**3), vm_avail / (1024**3), vm_unavail / (1024**3), sm.used / (1024**3)))
            )

        if level <= self.verbosity:
            # print('xxx')
            print(("   " * level) + string)
        if logfile:
            logfile = os.path.join(self.job_dir, "log.txt")
            self.logfile = logfile
            with open(logfile, "a+") as f:
                datetime_string = datetime.datetime.now().strftime("%Y-%m-%d %H:%M:%S")
                header = "\n[%s][%02d] " % (datetime_string, level)
                f.write(header + "   " * level + string)

    def load_file(self, filename, dir_name=None, path=None, allow_pickle=True, mmap_mode=None):
        """
        Light wrapper around n.load() to load an arbitrary .npy file from self.base_dir
        """
        if filename[-4:] != ".npy":
            filename = filename + ".npy"
        if path is not None:
            filepath = os.path.join(path, filename)
        elif dir_name is not None:
            filepath = os.path.join(self.dirs[dir_name], filename)
        else:
            assert False
        if not os.path.exists(filepath):
            self.log("Did not find %s" % filepath, 1)
            return None
        self.log("Loading from %s" % filepath, 2)
        file = n.load(filepath, allow_pickle=allow_pickle, mmap_mode=mmap_mode)
        if file.dtype == "O" and file.ndim < 1:
            file = file.item()
        return file

    def save_file(self, filename, data, dir_name=None, path=None, overwrite=True):
        """
        Light wrapper around n.save() to save an arbitrary data to a .npy file
        to self.basedir, with overwrite protection

        Args:
            filename (str): name + extension of file
        """
        if filename[-4:] != ".npy":
            filename = filename + ".npy"
        if dir_name is not None:
            filepath = os.path.join(self.dirs[dir_name], filename)
        elif path is not None:
            filepath = os.path.join(path, filename)
        else:
            assert False
        if os.path.exists(filepath):
            if not overwrite:
                self.log("File %s already exists. Not overwriting." % filepath, 2)
                return
            self.log("Overwriting existing %s" % filepath, 2)
        n.save(filepath, data)

    def make_new_dir(
        self, dir_name, parent_dir_name=None, exist_ok=True, dir_tag=None, add_to_dirs=True, return_dir_tag=False
    ):
        """
        Create a new directory and save the full path to it in self.dirs[dir_name]

        Args:
            dir_name (str): name of the directory to create
            parent_dir_name (str, optional): Name of parent directory. If None, create new dir in the root job_dir. Defaults to None.
            exist_ok (bool, optional): If False, throw an error if the directory already exists. Defaults to True.
            dir_tag (str, optional): Typically, the path created (e.g. /data/s3d-testjob/dirname) is saved in job.dirs['dirname']. If you want the key to be something else, e.g. you want it to be saved under job.dirs['mydir'], set dir_tag = 'mydir'. Only used if you're doing something weird. Defaults to None.
            add_to_dirs (bool, optional): if False, make the dir but don't add to job.dirs

        Returns:
            str: full path to directory
        """
        if parent_dir_name is None:
            parent_dir = self.job_dir
        elif parent_dir_name in self.dirs.keys():
            parent_dir = self.dirs[parent_dir_name]
        else:
            parent_dir = self.make_new_dir(parent_dir_name, exist_ok=False)

        if dir_tag is None:
            dir_tag = dir_name
        if parent_dir_name is not None:
            dir_tag = parent_dir_name + "-" + dir_tag
        dir_path = os.path.join(parent_dir, dir_name)
        if os.path.exists(dir_path):
            self.log("Found dir %s" % (dir_path,), 2)
        else:
            os.makedirs(dir_path, exist_ok=exist_ok)
            self.log("Created dir %s with tag %s" % (dir_path, dir_tag))
        if add_to_dirs:
            self.log("Updating self.dirs tag %s" % dir_tag, 2)
            self.dirs[dir_tag] = dir_path
        n.save(os.path.join(self.job_dir, "dirs.npy"), self.dirs)
        if return_dir_tag:
            return dir_tag, dir_path
        return dir_path

    def save_dirs(self, name="dirs", dirs=None):
        """
        save dirs.npy, which contains the paths to all of the things in the job

        Args:
            name (str, optional): Name of the file to save, don't change. Defaults to 'dirs'.
            dirs (dict, optional): If you want to save a different dirs file than self.dirs. Don't change . Defaults to None.
        """
        if dirs is None:
            dirs = self.dirs
        n.save(os.path.join(self.job_dir, "%s.npy" % name), dirs)

    def load_dirs(self):
        """
        Load dirs.npy into self.dirs
        """
        self.dirs = n.load(os.path.join(self.job_dir, "dirs.npy"), allow_pickle=True).item()

    def save_params(self, new_params=None, copy_dir_tag=None, params=None, update_main_params=True, copy_dir=None):
        """
        Update saved params in job_dir/params.npy

        Args:
            new_params (dict, optional): Dictionary containing parameters to update. Defaults to None.
            copy_dir_tag (str, optional): If set, save a copy of the params file in the directory specified by the directory tag copy_dir_tag. Defaults to None.
            params (dict, optional): Params dict to update, usually set to None so we update the main params dict in self.params . Defaults to None.
            update_main_params (bool, optional): Update the params.npy file in the root job_dir. Defaults to True.
        """
        if params is None:
            params = self.params
        if new_params is not None:
            params.update(new_params)
        if copy_dir_tag is not None:
            params_path = os.path.join(self.dirs[copy_dir_tag], "params.npy")
            n.save(params_path, params)
            self.log("Saved a copy of params at %s" % self.dirs[copy_dir_tag])
        if copy_dir is not None:
            params_path = os.path.join(copy_dir, "params.npy")
            n.save(params_path, params)
            self.log("Saved a copy of params at %s" % copy_dir)
        if update_main_params:
            n.save(os.path.join(self.dirs["job_dir"], "params.npy"), params)
        self.log("Updated main params file")

    def load_params(self, dir=None, params_path=None):
        """
        Load params.npy into job.params

        Args:
            dir (str, optional): dir_tag for the directory where the params.npy is located. If None, load the one in the root directory. Ignored if params_path is not None. Defaults to None.
            params_path (str, optional): Full path the a params file to load. Only use if doing something weird (e.g. loading a params file not called params.npy, or one that isn't in ia job directory). Defaults to None.

        Returns:
            _type_: _description_
        """
        if params_path is None:
            if dir is None:
                dir = "job_dir"
            params_path = os.path.join(self.dirs[dir], "params.npy")
        self.params = n.load(params_path, allow_pickle=True).item()
        self.log("Found and loaded params from %s" % params_path)
        return self.params

    def make_extension_dir(self, extension_root, extension_name="ext"):
        extension_dir = os.path.join(extension_root, "s3d-extension-%s" % self.job_id)
        if extension_name in self.dirs.keys():
            self.log("Extension dir %s already exists at %s" % (extension_name, self.dirs[extension_name]))
            return self.dirs[extension_name]
        os.makedirs(extension_dir)
        self.log("Made new extension dir at %s" % extension_dir)
        self.dirs[extension_name] = extension_dir
        self.save_dirs()
        return extension_dir

    def update_root_path(self, new_root):
        old_dirs = copy.deepcopy(self.dirs)
        root_len = self.dirs["summary"].find("s3d-" + self.job_id)
        self.log("Replacing %s with %s" % (self.dirs["summary"][:root_len], new_root))
        for k, v in self.dirs.items():
            self.dirs[k] = os.path.join(new_root, v[root_len:])
        self.save_dirs()
        self.save_dirs("old_dirs", old_dirs)

    # def make_new_dir(self, dir_name, parent_dir_name = None, exist_ok=True, dir_tag = None):
    #     if parent_dir_name is None:
    #         parent_dir = self.job_dir
    #     else:
    #         if parent_dir_name  not in self.dirs.keys():
    #             self.log("Creating parent directory % s" % parent_dir_name)
    #             self.make_new_dir(parent_dir_name)
    #         parent_dir = self.dirs[parent_dir_name]
    #     if dir_tag is None:
    #         dir_tag = dir_name

    #     dir_path = os.path.join(parent_dir, dir_name)
    #     if os.path.exists(dir_path):
    #         self.log("Found dir %s with tag %s" % (dir_path, dir_tag), 2)
    #     else:
    #         os.makedirs(dir_path, exist_ok = exist_ok)
    #         self.log("Created dir %s with tag %s" % (dir_path, dir_tag))
    #     self.dirs[dir_tag] = dir_path
    #     n.save(os.path.join(self.job_dir, 'dirs.npy'), self.dirs)
    #     return dir_path

    def init_job_dir(self, root_dir, job_id, exist_ok=False):
        """Create a job directory and nested dirs

        Args:
            root_dir (str): Root directory to create job_dir in
            job_id (str): Unique name for job
            exist_ok (bool, optional): If False, throws error if job_dir exists. Defaults to False.
        """

        job_dir = os.path.join(root_dir, "s3d-%s" % job_id)
        self.job_dir = job_dir
        if os.path.isdir(job_dir):
            self.log("Job directory %s already exists" % job_dir, 0)
            assert exist_ok, "Set create=False to load existing job, or set overwrite=True to overwrite existing job"
        else:
            os.makedirs(job_dir, exist_ok=True)

        self.log("Loading job directory for %s in %s" % (job_id, root_dir), 0)
        if "dirs.npy" in os.listdir(job_dir):
            self.log("Loading dirs ")
            self.dirs = n.load(os.path.join(job_dir, "dirs.npy"), allow_pickle=True).item()
        else:
            self.dirs = {"job_dir": self.job_dir}

        if job_dir not in self.dirs.keys():
            self.dirs["job_dir"] = self.job_dir

        for dir_name in ["registered_fused_data", "summary", "iters"]:
<<<<<<< HEAD
            dir_key = dir_name
            if dir_key not in self.dirs.keys():
=======
            if dir_name not in self.dirs.keys() or not os.path.isdir(self.dirs[dir_name]):
>>>>>>> eef8ccac
                new_dir = os.path.join(job_dir, dir_name)
                if not os.path.isdir(new_dir):
                    os.makedirs(new_dir, exist_ok=True)
                    self.log("Created dir %s" % new_dir, 2)
<<<<<<< HEAD
                # else:
                #
                # self.log("Found dir %s" % new_dir,2)
                self.dirs[dir_key] = new_dir

=======
                self.dirs[dir_name] = new_dir
>>>>>>> eef8ccac
            else:
                self.log("Found dir %s" % dir_name, 2)
        n.save(os.path.join(job_dir, "dirs.npy"), self.dirs)

    def run_init_pass(self):
        self.save_params(copy_dir_tag="summary")
        self.log("Launching initial pass", 0)
        init_pass.run_init_pass(self)

    def copy_init_pass_from_job(self, old_job):
        n.save(os.path.join(self.dirs["summary"], "summary.npy"), old_job.load_summary())
        self.summary = old_job.summary

    def copy_init_pass(self, summary_old_job):
        n.save(os.path.join(self.dirs["summary"], "summary.npy"), summary_old_job)
        self.summary = summary_old_job

    def load_summary(self):
        """
        Load the results of the init_pass

        Returns:
            dict: dictionary containing reference images, plane shifts, etc.
        """
        summary_path = os.path.join(self.dirs["summary"], "summary.npy")
        summary = n.load(summary_path, allow_pickle=True).item()
        self.summary = summary
        return summary

    def show_summary_plots(self):
        summary = self.load_summary()
        f1 = plt.figure(figsize=(8, 4), dpi=200)
        plt.plot(summary["plane_shifts"])
        plt.xlabel("Plane")
        plt.ylabel("# pixels of shift")
        plt.title("LBM shift between planes")
        plt.ylim(-100, 100)

        crosstalk_dir = os.path.join(self.dirs["summary"], "crosstalk_plots")
        gamma_fit_img = os.path.join(crosstalk_dir, "gamma_fit.png")
        plane_fits_img = os.path.join(crosstalk_dir, "plane_fits.png")

        if os.path.isfile(plane_fits_img):
            im = imread(plane_fits_img)
            f2, ax = plt.subplots(figsize=(im.shape[0] // 200, im.shape[1] // 200), dpi=400)
            ax.imshow(im)
            ax.set_axis_off()
        if os.path.isfile(gamma_fit_img):
            im = imread(gamma_fit_img)
            f3, ax = plt.subplots(figsize=(im.shape[0] // 200, im.shape[1] // 200), dpi=150)
            ax.imshow(im)
            ax.set_axis_off()
<<<<<<< HEAD

        if "fuse_shifts" in summary.keys() and "fuse_ccs" in summary.keys():
            if summary["fuse_shifts"] is not None:
                utils.plot_fuse_shifts(summary["fuse_shifts"], summary["fuse_ccs"])

    def register(self, tifs=None, start_batch_idx=0, params=None, summary=None):
        self.make_new_dir("registered_fused_data")
        if params is None:
            params = self.params
        self.save_params(params=params, copy_dir_tag="registered_fused_data")
        if summary is None:
            summary = self.load_summary()
        # n.save(os.path.join(self.dirs['registered_fused_data'], 'summary.npy'), summary)
        if tifs is None:
            tifs = self.tifs
        register_dataset(tifs, params, self.dirs, summary, self.log, start_batch_idx=start_batch_idx)
=======

        if "fuse_shifts" in summary.keys() and "fuse_ccs" in summary.keys():
            if summary["fuse_shifts"] is not None:
                utils.plot_fuse_shifts(summary["fuse_shifts"], summary["fuse_ccs"])

    def register(self, tifs=None, start_batch_idx=0):
        """
        Register the dataset using the method specified in job.params.

        Args:
            tifs (list): List of tif files to register. If None, uses self.tifs.
            start_batch_idx (int): Starting batch index.
        """
        self.make_new_dir("registered_fused_data")
        params = self.params
        summary = self.load_summary()
        self.save_params(params=params, copy_dir_tag="registered_fused_data")

        if tifs is None:
            tifs = self.tifs

        do_3d_reg = params.get("3d_reg", False)
        do_gpu_reg = params.get("gpu_reg", False)

        self.log(f"Starting registration: 3D: {do_3d_reg}, GPU: {do_gpu_reg}", 1)

        if do_3d_reg:
            if do_gpu_reg:
                register_dataset_gpu_3d(
                    self, tifs, params, self.dirs, summary, self.log, start_batch_idx=start_batch_idx
                )
            else:
                pass
                # register_dataset_3d(self,tifs, params, self.dirs, summary, self.log, start_batch_idx=start_batch_idx)
        else:
            if do_gpu_reg:
                register_dataset_gpu(self, tifs, params, self.dirs, summary, self.log, start_batch_idx=start_batch_idx)
            else:
                register_dataset(self, tifs, params, self.dirs, summary, self.log, start_batch_idx=start_batch_idx)
>>>>>>> eef8ccac

    def register_gpu(self, tifs=None, max_gpu_batches=None):
        params = self.params
        summary = self.load_summary()
        save_dir = self.make_new_dir("registered_fused_data")
        if tifs is None:
            tifs = self.tifs
<<<<<<< HEAD
        register_dataset_gpu(tifs, params, self.dirs, summary, self.log, max_gpu_batches=max_gpu_batches)
=======
        register_dataset_gpu(self, tifs, params, self.dirs, summary, self.log, max_gpu_batches=max_gpu_batches)
>>>>>>> eef8ccac

    def register_gpu_3d(self, tifs=None, max_gpu_batches=None):
        params = self.params
        summary = self.load_summary()
        save_dir = self.make_new_dir("registered_fused_data")
        if tifs is None:
            tifs = self.tifs
<<<<<<< HEAD
        register_dataset_gpu_3d(tifs, params, self.dirs, summary, self.log, max_gpu_batches=max_gpu_batches)

    def calculate_corr_map(self, mov=None, save=True, iter_limit=None, output_dir_name=None, save_mov_sub=True):
=======
        register_dataset_gpu_3d(self, tifs, params, self.dirs, summary, self.log, max_gpu_batches=max_gpu_batches)

    def calculate_corr_map(self, mov=None, save=True, iter_limit=None, output_dir_name=None):
>>>>>>> eef8ccac
        """
        Calculate the correlation map. Saves the correlation map results in
        parent_dir/corrmap, and saves the neuropil subtracted movie in
        parent_dir/mov_sub

        Args:
            mov (ndarray or dask array, optional): nz, nt, ny, nx. If none, the registered movie will be used. Defaults to None.
            save (bool, optional): Whether to create dirs and save results. Defaults to True.
            iter_limit (int, optional): Number of batches to run. Set to None for the whole recording. Defaults to None.
            output_dir_name (str, optional): Name of the parent directory to place results in. Defaults to None.
        """
        if save:
            corr_map_dir = self.make_new_dir("corrmap", parent_dir_name=output_dir_name)
            mov_sub_dir = self.make_new_dir("mov_sub", parent_dir_name=output_dir_name)
        else:
            corr_map_dir = None
            mov_sub_dir = None

        if mov is None:
            mov = self.get_registered_movie("registered_fused_data", "fused")

        self.save_params(copy_dir=corr_map_dir)
        self.corrmap = corrmap.calculate_corrmap(
            mov=mov,
            params=self.params,
            batch_dir=corr_map_dir,
            mov_sub_dir=mov_sub_dir,
            iter_limit=iter_limit,
            summary=self.load_summary(),
            log=self.log,
<<<<<<< HEAD
            save_mov_sub=save_mov_sub,
=======
>>>>>>> eef8ccac
        )

        return self.corrmap

    def load_corr_map_results(self, parent_dir_name=None):
        files = ["max_img.npy", "mean_img.npy", "vmap.npy"]
        corrmap_dir_tag = "corrmap"
        if parent_dir_name is not None:
            corrmap_dir_tag = parent_dir_name + "-corrmap"
        results = {}
        for file in files:
            if file in os.listdir(self.dirs[corrmap_dir_tag]):
                results[file[:-4]] = n.load(os.path.join(self.dirs[corrmap_dir_tag], file))
        return results

    def setup_sweep(self, params_to_sweep, sweep_name, sweep_parent_dir="sweeps", all_combinations=True):
        """
        Setup the combinations of parameters and creates directories for a sweep

        Args:
            params_to_sweep (dict): Each key is a param name, values are lists
                                    of values for the param to sweep through
            sweep_name (str): name of the sweep
            sweep_parent_dir (str, optional): Parent directory name for the sweep to be stored in. Defaults to 'sweeps'.
            all_combinations (bool, optional): Whether to do all combinations of all values of parameters, or to start with a base set of params (self.params) and only vary a single parameter at a time.
              If set to True, you get a lot of combinations. Defaults to True.

        Returns:
            dict: sweep_summary: contains combinations of parameters for each run, and directories, etc.
        """
        self.log("Setting up sweep")
        # make a copy of the param file before the sweep
        init_params = copy.deepcopy(self.params)
        # make a directory for this sweep within the parent directory of all sweeps
        sweep_dir_name, sweep_dir = self.make_new_dir(
            sweep_name, parent_dir_name=sweep_parent_dir, return_dir_tag=True
        )

        n_per_param = []
        param_names = []
        param_vals_list = []
        # for each parameter that is sweeped, collect its possible values
        for k in params_to_sweep.keys():
            assert k in self.params.keys(), "%s not in params" % k
            param_names.append(k)
            n_per_param.append(len(params_to_sweep[k]))
            param_vals_list.append(params_to_sweep[k])
            assert (
                self.params[k] in params_to_sweep[k]
            ), "The 'base' value of the parameter %s should be included in the sweep (%s)" % (k, str(self.params[k]))
        if all_combinations:
            n_combs = n.product(n_per_param)
            combinations = list(itertools.product(*param_vals_list))
        else:
            n_combs = n.sum(n_per_param)
            base_vals = [init_params[param_name] for param_name in param_names]
            for i in range(n_combs):
                combinations.append(copy.copy(base_vals))
            cidx = 0
            for pidx in range(len(param_names)):
                for vidx in range(n_per_param[pidx]):
                    combinations[cidx][pidx] = param_vals_list[pidx][vidx]
                    cidx += 1
        self.log("Total of %d combinations" % n_combs, 1)
        # combinations is an array of size n_combs
        # each element is a list with the value of each param for the corresponding combination
        assert len(combinations) == n_combs

        comb_strs = []
        comb_params = []
        comb_dir_names = []
        comb_dirs = []
        for comb_idx, comb in enumerate(combinations):
            comb_param = copy.deepcopy(init_params)
            comb_str = "comb%05d-params" % comb_idx
            for param_idx, param in enumerate(param_names):
                param_value = comb[param_idx]
                if type(param_value) == str or type(param_value) == n.str_:
                    val_str = param_value
                else:
                    val_str = "%.03f" % param_value
                comb_str += "-%s_%s" % (param, val_str)
                comb_param[param] = param_value
            comb_dir_tag = "comb_%05d" % comb_idx
            self.log("Created directory for %s with params %s" % (comb_dir_tag, comb_str), 2)
            # create directories for each combination
            comb_dir_tag, comb_dir = self.make_new_dir(
                comb_dir_tag, parent_dir_name=sweep_dir_name, add_to_dirs=True, return_dir_tag=True
            )

            comb_params.append(comb_param)
            comb_dirs.append(comb_dir)
            comb_strs.append(comb_str)
            comb_dir_names.append(comb_dir_tag)
        sweep_summary = {
            "sweep_dir_path": sweep_dir,
            "sweep_dir_name": sweep_dir_name,
            "init_params": init_params,
            "comb_strs": comb_strs,
            "comb_dir_names": comb_dir_names,
            "comb_params": comb_params,
            "comb_dirs": comb_dirs,
            "param_names": param_names,
            "combinations": combinations,
            "all_combinations": all_combinations,
            "param_sweep_dict": params_to_sweep,
        }

        self.save_file(filename="sweep_summary", data=sweep_summary, path=sweep_dir)
        return sweep_summary

<<<<<<< HEAD
    def sweep_corrmap(
        self,
        params_to_sweep,
        sweep_name="corrmap",
        all_combinations=True,
        mov=None,
        iter_limit=None,
        save_mov_sub=False,
    ):
=======
    def sweep_corrmap(self, params_to_sweep, sweep_name="corrmap", all_combinations=True, mov=None, iter_limit=None):
>>>>>>> eef8ccac
        sweep_summary = self.setup_sweep(params_to_sweep, sweep_name, all_combinations=all_combinations)
        sweep_summary["sweep_type"] = "corrmap"
        sweep_dir_path = sweep_summary["sweep_dir_path"]
        sweep_summary["results"] = []
        combinations = sweep_summary["combinations"]
        n_combs = len(combinations)
        for comb_idx in range(n_combs):
            comb_dir_name = sweep_summary["comb_dir_names"][comb_idx]
            comb_params = sweep_summary["comb_params"][comb_idx]
            self.log("Running combination %02d/%02d" % (comb_idx + 1, n_combs), 0)
            self.params = comb_params
<<<<<<< HEAD
            corrmap = self.calculate_corr_map(
                output_dir_name=comb_dir_name, save_mov_sub=save_mov_sub, mov=mov, iter_limit=iter_limit
            )
=======
            corrmap = self.calculate_corr_map(output_dir_name=comb_dir_name, mov=mov, iter_limit=iter_limit)
>>>>>>> eef8ccac
            results = {"corrmap": corrmap, "output_dir": comb_dir_name}
            if comb_idx == 0:
                maps = self.load_corr_map_results(comb_dir_name)
                sweep_summary["mean_img"] = maps["mean_img"]
                sweep_summary["max_img"] = maps["max_img"]

            sweep_summary["results"].append(results)
            self.save_file("sweep_summary", sweep_summary, path=sweep_dir_path)

        sweep_summary["complete"] = True
        self.save_file("sweep_summary", sweep_summary, path=sweep_dir_path)
        self.params = sweep_summary["init_params"]
        return sweep_summary

    def sweep_segmentation(
        self,
        params_to_sweep,
        sweep_name="seg",
        all_combinations=False,
        patches_to_segment=None,
        ts=None,
        input_dir_name=None,
<<<<<<< HEAD
        vmap=None,
=======
>>>>>>> eef8ccac
    ):
        """
        Run segmentation with many different parameters

        Args:
            params_to_sweep (dict): Dictionary where keys are parameter names, and the values
                                    are the values each parameter will take during the sweep
            sweep_name (str, optional): Directory name under which sweep will be stored. Defaults to 'seg'.
            all_combinations (bool, optional): Whether to do all combinations of parameters, or to vary one at a time. Defaults to False.
            patches_to_segment (tuple, optional): Indices of patches of the movie to segment. Defaults to None.
            ts (tuple, optional): Indices of the start and end times of the movie to use. Defaults to None.
            input_dir_name (str, optional): Tag for directory containing corr_map and mov_sub directories. Typically this is the root directory, so leave as None.

        Returns:
            dict: sweep_summary containing results and sweep info
        """
        sweep_summary = self.setup_sweep(params_to_sweep, sweep_name, all_combinations=all_combinations)
        sweep_summary["sweep_type"] = "segmentation"
        sweep_dir_path = sweep_summary["sweep_dir_path"]
        sweep_summary["results"] = []
        combinations = sweep_summary["combinations"]
        n_combs = len(combinations)
        for comb_idx in range(n_combs):
            comb_dir_name = sweep_summary["comb_dir_names"][comb_idx]
            comb_params = sweep_summary["comb_params"][comb_idx]
            self.log("Running combination %02d/%02d" % (comb_idx + 1, n_combs), 0)
            self.params = comb_params
            output_dir = self.segment_rois(
                output_dir_name=comb_dir_name,
                ts=ts,
                patches_to_segment=patches_to_segment,
                input_dir_name=input_dir_name,
<<<<<<< HEAD
                vmap=vmap,
=======
>>>>>>> eef8ccac
            )
            results = {
                "stats": self.load_segmentation_results(output_dir, to_load=["stats"]),
                "roi_dir": output_dir,
            }
            if comb_idx == 0:
                results["info"] = self.load_segmentation_results(output_dir, to_load=["info"])
            sweep_summary["results"].append(results)
            self.save_file("sweep_summary", sweep_summary, path=sweep_dir_path)

        sweep_summary["complete"] = True
        self.save_file("sweep_summary", sweep_summary, path=sweep_dir_path)
        self.params = sweep_summary["init_params"]
        return sweep_summary

    def make_svd_dirs(self, n_blocks=None):
        self.make_new_dir("svd")
        self.make_new_dir("blocks", "svd", dir_tag="svd_blocks")
        block_dirs = []
        if n_blocks is not None:
            for i in range(n_blocks):
                block_dirs.append(self.make_new_dir("%03d" % i, "svd_blocks", dir_tag="svd_blocks_%03d" % i))
            return block_dirs

    def make_stack_dirs(self, n_stacks):
        stack_dirs = []
        self.make_new_dir("stacks", "svd", dir_tag="svd_stacks")
        for i in range(n_stacks):
            stack_dirs.append(self.make_new_dir("%03d" % i, "svd_stacks", dir_tag="svd_stacks_%03d" % i))
        return stack_dirs

<<<<<<< HEAD
    def segment_rois(self, input_dir_name=None, output_dir_name=None, patches_to_segment=None, ts=None, vmap=None):
=======
    def segment_rois(self, input_dir_name=None, output_dir_name=None, patches_to_segment=None, ts=None):
>>>>>>> eef8ccac
        """
        Start from the correlation map in parent_dir and segment into ROIs

        Args:
            input_dir_name (str, optional): Tag for the directory containing the directories corr_map and mov_sub. Typically the root directory, so leave as None.
            output_dir_name (str, optional): Tag for the directory containing the results..
            patches_to_segment (tuple, optional): List of patches to segment. If none, segments the full movie. Defaults to None.
            ts (tuple, optional): Two integers, start and end indices of the movie to use. None means use the full movie. Defaults to None.
        """

        # load the results of the correlation map step
        mov_sub = self.get_subtracted_movie(parent_dir_name=input_dir_name)
        maps = self.load_corr_map_results(parent_dir_name=input_dir_name)
<<<<<<< HEAD
        if vmap is None:
            vmap = maps["vmap"]
=======
        vmap = maps["vmap"]
>>>>>>> eef8ccac
        nt, nz, ny, nx = mov_sub.shape
        if ts is None:
            ts = (0, nt)

        # segmentation_dir contains all of the sub-folders for each patch
        # output_dir contains the combined output for all patches
        segmentation_dir_tag, segmentation_dir_path = self.make_new_dir(
            "segmentation", output_dir_name, return_dir_tag=True
        )
        self.save_params(copy_dir_tag=segmentation_dir_tag)
        rois_dir_name, rois_dir_path = self.make_new_dir("rois", output_dir_name, return_dir_tag=True)

        self.log("Saving results to %s and %s " % (segmentation_dir_path, rois_dir_path))
        info = copy.deepcopy(maps)
        info["all_params"] = self.params
        print(info.keys())
        n.save(os.path.join(rois_dir_path, "info.npy"), info)

        # get the coordinates to split the movie into patches
        patch_size_xy = self.params["patch_size_xy"]
        patch_overlap_xy = self.params["patch_overlap_xy"]
        nt, nz, ny, nx = mov_sub.shape
        patches, grid_shape = svu.make_blocks((nz, ny, nx), (nz,) + patch_size_xy, (0,) + patch_overlap_xy)
        patches_vmap, __ = svu.make_blocks(
            (nz, ny, nx), (nz,) + patch_size_xy, (0,) + patch_overlap_xy, nonoverlapping_mask=True
        )
        n_patches = patches.shape[1]

        # optional argument to segment only some patches
        if patches_to_segment is None:
            patches_to_segment = n.arange(n_patches)

        # loop through all patches and segment them
        patch_counter = 1
        for patch_idx in patches_to_segment:
            self.log("Detecting from patch %d / %d" % (patch_counter, len(patches_to_segment)), 1)

            # set up the save directory for this patch
            patch_dir = self.make_new_dir("patch-%04d" % patch_idx, segmentation_dir_tag, add_to_dirs=False)
            stats_path = os.path.join(patch_dir, "stats.npy")
            info_path = os.path.join(patch_dir, "info.npy")

            zs, ys, xs = patches[:, patch_idx]
            vzs, vys, vxs = patches_vmap[:, patch_idx]

            # prepare the movie
            mov_patch = mov_sub[ts[0] : ts[1], zs[0] : zs[1], ys[0] : ys[1], xs[0] : xs[1]]
            if self.params["detection_timebin"] > 1:
                self.log("Binning movie with a factor of %.2f" % self.params["detection_timebin"], 2)
                mov_patch = ext.binned_mean(mov_patch, self.params["detection_timebin"])
            self.log(
                "Loading %.2f GB movie to memory, shape: %s " % (mov_patch.nbytes / 1024**3, str(mov_patch.shape)), 3
            )
            mov_patch = mov_patch.compute()
            self.log("Loaded", 3)

            # prepare the correlation map
            vmap_patch = n.zeros_like(mov_patch[0])
            dz = vzs[0] - zs[0]
            dy = vys[0] - ys[0]
            dx = vxs[0] - xs[0]
            vmap_patch[dz : dz + (vzs[1] - vzs[0]), dy : dy + (vys[1] - vys[0]), dx : dx + (vxs[1] - vxs[0])] = vmap[
                vzs[0] : vzs[1], vys[0] : vys[1], vxs[0] : vxs[1]
            ]

            mini_info = {"vmap": vmap_patch}

            stats = ext.detect_cells_mp(
                mov_patch,
                vmap_patch,
                **self.params,
                log=self.log,
                savepath=stats_path,
                patch_idx=patch_idx,
<<<<<<< HEAD
                offset=(zs[0], ys[0], xs[0])
=======
                offset=(zs[0], ys[0], xs[0]),
>>>>>>> eef8ccac
            )
            n.save(info_path, mini_info)
            patch_counter += 1

        # combine all segmented patches
        rois_dir_path = self.combine_patches(
            patches_to_segment, rois_dir_path, parent_dir_name=segmentation_dir_tag, info_use_idx=None
        )

        return rois_dir_path

    def compute_npil_masks(self, stats_dir):
        info = n.load(os.path.join(stats_dir, "info.npy"), allow_pickle=True).item()
        stats = n.load(os.path.join(stats_dir, "stats.npy"), allow_pickle=True)
        nz, ny, nx = info["vmap"].shape
        n.save(os.path.join(stats_dir, "stats_small.npy"), stats)
        stats = ext.compute_npil_masks_mp(stats, (nz, ny, nx), n_proc=self.params["n_proc_corr"])
        n.save(os.path.join(stats_dir, "stats.npy"), stats)
        return stats_dir

    def load_segmentation_results(self, output_dir_path=None, output_dir_name="rois", to_load=None):
        """
        Load the results of cell segmentation from disk. Can provide the dir_name or absolute path
        to the directory containing stats.npy and info.npy (typically job_dir/rois)

        Args:
            output_dir_path (str, optional): Absolute path to the directory containing results.
            output_dir_name (str, optional): "Name" of the path, e.g. the key under which it is listed in self.dirs
            to_load (list, optional): Optional list of files to load. Typical options are info, stats and iscell.

        Returns:
            _type_: _description_
        """
        if to_load is None:
            to_load = ["info", "stats", "iscell"]
        to_return = {}
        for file in to_load:
            data = self.load_file(file, path=output_dir_path, dir_name=output_dir_name)
            if len(to_load) == 1:
                return data
            to_return[file] = data
        return to_return

    def export_results(self, export_path, result_dir_name="rois", results_to_export=None, export_frame_counts=True):
        """
        Save the relevant outputs of suite3d in a specified directory for further processing.
        Outputs will be saved in export_path/s3d-results-job_id

        Args:
            export_path (str): absolute path to the parent directory where results will be saved
            result_dir_name (str, optional): name of the directory where results are currently saved. Defaults to 'rois'.
            results_to_export (list, optional): list of files to export. Defaults to the important ones.
            export_frame_counts (bool, optional): Whether to export the number of frames in each file. Defaults to True.
        """
        full_export_path = os.path.join(export_path, "s3d-results-%s" % self.job_id)
        os.makedirs(full_export_path, exist_ok=True)
        self.log("Created dir %s to export results" % full_export_path)
        if results_to_export is None:
            results_to_export = ["stats_small.npy", "info.npy", "F.npy", "spks.npy", "Fneu.npy", "iscell.npy"]
        results = self.load_segmentation_results(output_dir_name=result_dir_name, to_load=results_to_export)

        # save the parameters that were used for the s3d run
        self.save_file(data=self.params, filename="s3d-params.npy", path=full_export_path)

        if export_frame_counts:
            # save the number of frames in each tiff file, and which directory they were in
            frames = self.load_frame_counts()
            self.save_file(data=frames, filename="frames.npy", path=full_export_path)
        for result in results.keys():
            data = results[result]
            # stats_small doesn't contain the neuropil coordinates,
            # which take up a lot of space and are kind of useless for further analysis
            if result == "stats_small.npy":
                result = "stats.npy"
            if result == "info.npy":
                if "all_params" not in data.keys():
                    # TODO remove this!!!!! just for backwards compatibility
                    data["all_params"] = self.params
            self.save_file(data=data, filename=result, path=full_export_path)
            self.log("Saved %s to %s" % (result, full_export_path), 2)

    def extract_and_deconvolve(
        self,
        patch_idx=0,
        mov=None,
        batchsize_frames=500,
        stats=None,
        offset=None,
        n_frames=None,
        stats_dir=None,
        iscell=None,
        ts=None,
        load_F_from_dir=False,
        parent_dir_name=None,
        save_dir=None,
        crop=True,
        mov_shape_tfirst=False,
    ):
        self.save_params()
        if stats_dir is None:
            stats_dir = self.get_patch_dir(patch_idx, parent_dir_name=parent_dir_name)
            stats, info = self.get_detected_cells(patch_idx, parent_dir_name=parent_dir_name)
            offset = (info["zs"], info["ys"], info["xs"])
        else:
            if stats is not None:
                if "stats.npy" not in os.listdir(stats_dir):
                    self.log("Saving provided stats.npy to %s" % stats_dir)
                    n.save(os.path.join(stats_dir, "stats.npy"), stats)
                else:
                    self.log(
                        "WARNING - overwriting with provided stats.npy in %s. Old one is in old_stats.npy" % stats_dir
                    )
                    old_stats = n.load(os.path.join(stats_dir, "stats.npy"), allow_pickle=True)
                    n.save(os.path.join(stats_dir, "old_stats.npy"), old_stats)
                    n.save(os.path.join(stats_dir, "stats.npy"), stats)
            else:
                stats = n.load(os.path.join(stats_dir, "stats.npy"), allow_pickle=True)

        # return stats
        if mov is None:
            if not mov_shape_tfirst:
                mov = self.get_registered_movie("registered_fused_data", "fused", edge_crop=False)
            else:
                mov = self.get_registered_movie("registered_fused_data", "fused", axis=0, edge_crop=False)
        if crop and self.params["svd_crop"] is not None:
            cz, cy, cx = self.params["svd_crop"]
            self.log("Cropping with bounds: %s" % (str(self.params["svd_crop"])))
            if mov_shape_tfirst:
                mov = mov[:, cz[0] : cz[1], cy[0] : cy[1], cx[0] : cx[1]]
            else:
                mov = mov[cz[0] : cz[1], :, cy[0] : cy[1], cx[0] : cx[1]]
        if ts is not None:
            if mov_shape_tfirst:
                mov = mov[ts[0] : ts[1]]
            else:
                mov = mov[:, ts[0] : ts[1]]
        self.log("Movie shape: %s" % (str(mov.shape)))
        if save_dir is None:
            save_dir = stats_dir
        if iscell is None:
            iscell = n.ones((len(stats), 2), int)
        if type(iscell) == str:
            if iscell[-4:] != ".npy":
                iscell += ".npy"
            iscell = n.load(os.path.join(stats_dir, iscell))
        if len(iscell.shape) < 2:
            iscell = iscell[:, n.newaxis]
        print(len(stats))
        assert iscell.shape[0] == len(stats)

        valid_stats = [stat for i, stat in enumerate(stats) if iscell[i, 0]]
        save_iscell = os.path.join(save_dir, "iscell_extracted.npy")
        self.log("Extracting %d valid cells, and saving cell flags to %s" % (len(valid_stats), save_iscell))
        stats = valid_stats
        # return stats
        n.save(save_iscell, iscell)
        # print(offset, batchsize_frames, n_frames)
        # return mov, stats
        if not load_F_from_dir:
            self.log("Extracting activity")
            F_roi, F_neu = ext.extract_activity(
                mov,
                stats,
                batchsize_frames=batchsize_frames,
                offset=offset,
                n_frames=n_frames,
                intermediate_save_dir=save_dir,
                mov_shape_tfirst=mov_shape_tfirst,
            )
            n.save(os.path.join(save_dir, "F.npy"), F_roi)
            n.save(os.path.join(save_dir, "Fneu.npy"), F_neu)
        else:
            F_roi = n.load(os.path.join(stats_dir, "F.npy"))
            F_neu = n.load(os.path.join(stats_dir, "Fneu.npy"))

        self.log("Deconvolving")
        F_sub = F_roi - F_neu * self.params.get("npil_coeff", 0.7)
        dcnv_baseline = self.params.get("dcnv_baseline", "maximin")
        dcnv_win_baseline = self.params.get("dcnv_win_baseline", 60)
        dcnv_sig_baseline = self.params.get("dcnv_sig_baseline", 10)
        dcnv_prctile_baseline = self.params.get("dcnv_prctile_baseline", 8)
        dcnv_batchsize = self.params.get("dcnv_batchsize", 3000)
        tau = self.params.get("tau", 1.3)
        F_sub = dcnv.preprocess(
            F_sub, dcnv_baseline, dcnv_win_baseline, dcnv_sig_baseline, self.params["fs"], dcnv_prctile_baseline
        )
        spks = dcnv.oasis(F_sub, batch_size=dcnv_batchsize, tau=tau, fs=self.params["fs"])

        self.log("Saving to %s" % save_dir)
        n.save(os.path.join(save_dir, "spks.npy"), spks)

        return self.get_traces(patch_dir=save_dir)

    def get_patch_dir(self, patch_idx=0, parent_dir_name="detection"):
        if type(patch_idx) == str:
            patch_str = patch_idx
        else:
            patch_str = "patch-%04d" % patch_idx
        patch_dir = self.make_new_dir(
            patch_str, parent_dir_name=parent_dir_name, dir_tag=parent_dir_name + "-" + patch_str
        )
        return patch_dir

    def load_patch_results(self, patch_idx=0, parent_dir_name="detection"):
        patch_dir = self.get_patch_dir(patch_idx, parent_dir_name)
        stats = n.load(os.path.join(patch_dir, "stats.npy"), allow_pickle=True)
        info = n.load(os.path.join(patch_dir, "info.npy"), allow_pickle=True).item()
        try:
            iscell = n.load(os.path.join(patch_dir, "iscell.npy"))
        except FileNotFoundError:
            iscell = n.ones((len(stats), 2), dtype=int)
            n.save(os.path.join(patch_dir, "iscell.npy"), iscell)
        return stats, info, iscell

    def combine_patches(
        self,
        patch_idxs,
        output_dir_path,
        info_use_idx=-1,
        save=True,
<<<<<<< HEAD
        deduplicate=True,
=======
>>>>>>> eef8ccac
        extra_stats_keys=None,
        parent_dir_name="detection",
        max_roi_per_patch=None,
    ):

        if save:
            assert output_dir_path is not None
        stats = []
        iscells = []
        keep_stats_keys = [
            "idx",
            "threshold",
            "coords",
            "lam",
            "med",
            "peak_val",
            "npcoords",
            "patch_idx",
            "med_patch",
        ]
        if extra_stats_keys is not None:
            keep_stats_keys += extra_stats_keys

        for patch_idx in patch_idxs:
            stats_patch, info_patch, iscell = self.load_patch_results(patch_idx, parent_dir_name)
            if max_roi_per_patch is not None and len(stats_patch) > max_roi_per_patch:
                self.log(
                    "Clipping patch %d because it has %d ROIs, max is %d"
                    % (patch_idx, len(stats_patch), max_roi_per_patch),
                    2,
                )
                stats_patch = stats_patch[:max_roi_per_patch]
                iscell = iscell[:max_roi_per_patch]

            for stat in stats_patch:
                keep_stat = {}
                for key in keep_stats_keys:
                    if key in stat.keys():
                        keep_stat[key] = stat[key]
                stats.append(keep_stat)
            iscells.append(iscell)
            if info_use_idx is not None and patch_idx == patch_idxs[info_use_idx]:
                info = info_patch
        iscell = n.concatenate(iscells)

<<<<<<< HEAD
        if deduplicate:
            self.log("Deduplicating %d cells" % len(stats), 2)
            tic = time.time()
            stats, duplicate_cells = ext.prune_overlapping_cells(
                stats,
                self.params.get("detect_overlap_dist_thresh", 5),
                self.params.get("detect_overlap_lam_thresh", 0.5),
            )
            iscell = iscell[~duplicate_cells]
            self.log("Removed %d duplicate cells in %.2fs" % (duplicate_cells.sum(), time.time() - tic), 2)
=======
        self.log("Deduplicating %d cells" % len(stats), 2)
        tic = time.time()
        stats, duplicate_cells = ext.prune_overlapping_cells(
            stats, self.params.get("detect_overlap_dist_thresh", 5), self.params.get("detect_overlap_lam_thresh", 0.5)
        )
        iscell = iscell[~duplicate_cells]
        self.log("Removed %d duplicate cells in %.2fs" % (duplicate_cells.sum(), time.time() - tic), 2)
>>>>>>> eef8ccac

        # stats = n.concatenate(stats)
        self.log("Combined %d patches, %d cells" % (len(patch_idxs), len(stats)))
        if not save:
            return stats, info, iscell
        else:
            self.log("Saving combined files to %s" % output_dir_path)
            n.save(os.path.join(output_dir_path, "stats.npy"), stats)
            self.log("Saved stats", 2)
            n.save(os.path.join(output_dir_path, "iscell.npy"), iscell)
            self.log("Saved iscell", 2)
            if info_use_idx is not None:
                n.save(os.path.join(output_dir_path, "info.npy"), info)
                self.log("Saved info (copied from patch) %d" % patch_idxs[info_use_idx], 2)
            return output_dir_path

    def get_detected_cells(self, patch=0, parent_dir_name="detection"):
        patch_dir = self.get_patch_dir(patch, parent_dir_name=parent_dir_name)
        stats = n.load(os.path.join(patch_dir, "stats.npy"), allow_pickle=True)
        info = n.load(os.path.join(patch_dir, "info.npy"), allow_pickle=True).item()
        return stats, info

    def get_traces(self, patch_idx=0, parent_dir_name="detection", patch_dir=None):
        if patch_dir is None:
            patch_dir = self.get_patch_dir(patch_idx, parent_dir_name=parent_dir_name)
        traces = {}
        for filename in ["F.npy", "Fneu.npy", "spks.npy"]:
            if filename in os.listdir(patch_dir):
                traces[filename[:-4]] = n.load(os.path.join(patch_dir, filename))
        return traces

    def get_registered_files(self, key="registered_fused_data", filename_filter="fused", sort=True):
        all_files = os.listdir(self.dirs[key])
        reg_files = [os.path.join(self.dirs[key], x) for x in all_files if x.startswith(filename_filter)]
        if sort:
            reg_files = sorted(reg_files)
        return reg_files

    def get_denoised_files(self):
        all_files = n.os.listdir(self.dirs["deepinterp"])
        reg_files = [os.path.join(self.dirs["deepinterp"], x) for x in all_files if x.startswith("dp")]
        return reg_files

    def get_iter_dirs(self, dir_tag="iters", sort=True):
        iters_dir = self.dirs[dir_tag]
        iter_dirs = [os.path.join(iters_dir, dir) for dir in os.listdir(iters_dir)]
        if sort:
            iter_dirs = sorted(iter_dirs)
        ret = []
        # print(iter_dirs)
        # return iter_dirs
        for dir in iter_dirs:
            if not os.path.isdir(dir):
                continue
            # print(os.listdir(dir))
            if "vmap.npy" in os.listdir(dir) or "vmap2.npy" in os.listdir(dir):
                ret.append(dir)
        return ret

    def load_iter_results(self, iter_idx, dir_tag="iters"):
        iter_dir = self.get_iter_dirs(dir_tag=dir_tag)[iter_idx]
        self.log("Loading from %s" % iter_dir)
        res = {}
        for filename in ["vmap", "max_img", "mean_img", "sum_img", "vmap2"]:
            if filename + ".npy" in os.listdir(iter_dir):
                res[filename] = n.load(os.path.join(iter_dir, filename + ".npy"), allow_pickle=True)
        return res

    def fuse_registered_movie(self, files=None, save=True, n_proc=8, delete_original=False, parent_dir=None):
        n_skip = self.params["n_skip"]
        if files is None:
            files = self.get_registered_files()
        __, xs = lbmio.load_and_stitch_full_tif_mp(self.tifs[0], channels=n.arange(1), get_roi_start_pix=True)
        centers = n.sort(xs)[1:]
        shift_xs = n.round(self.load_summary()["plane_shifts"][:, 1]).astype(int)
        if save:
            reg_fused_dir = self.make_new_dir("registered_fused_data", parent_dir_name=parent_dir)
        else:
            reg_fused_dir = ""
        if save:
            self.log("Saving to %s" % reg_fused_dir)
            self.save_params(copy_dir_tag="registered_fused_data")

        crop = self.params.get("fuse_crop", None)
        if crop is not None:
            self.log("Cropping: %s" % str(crop))
        # if you get an assertion error here with save=False in _get_more_data, assert left > 0
        # congratulations, you have run into a bug in Python itself!
        # https://bugs.python.org/issue34563, https://stackoverflow.com/questions/47692566/
        # the files are too big!
        if n_proc > 1:
            with Pool(n_proc) as p:
                fused_files = p.starmap(
                    fuse_and_save_reg_file,
                    [
                        (file, reg_fused_dir, centers, shift_xs, n_skip, crop, None, save, delete_original)
                        for file in files
                    ],
                )
        else:
            self.log("Single processor")
            fused_files = [
                fuse_and_save_reg_file(
                    file, reg_fused_dir, centers, shift_xs, n_skip, None, None, save, delete_original
                )
                for file in files
            ]
        if not save:
            # return fused_files
            fused_files = n.concatenate(fused_files, axis=1)
        return fused_files

    def svd_decompose_movie(self, svd_dir_tag, run_svd=True, end_batch=None, mov=None, mov_shape_tfirst=False):
        svd_dir = self.dirs[svd_dir_tag]
        self.save_params(copy_dir_tag=svd_dir_tag)

        if mov is None:
            if not mov_shape_tfirst:
                mov = self.get_registered_movie("registered_fused_data", "fused", edge_crop=False)
            else:
                mov = self.get_registered_movie("registered_fused_data", "fused", axis=0, edge_crop=False)
            self.log("Loaded mov of size %s" % str(mov.shape))
        if self.params.get("svd_crop", None) is not None:
            crop = self.params["svd_crop"]
            if not mov_shape_tfirst:
                mov = mov[crop[0][0] : crop[0][1], :, crop[1][0] : crop[1][1], crop[2][0] : crop[2][1]]
            else:
                mov = mov[:, crop[0][0] : crop[0][1], crop[1][0] : crop[1][1], crop[2][0] : crop[2][1]]
            self.log("Cropped to size %s" % str(mov.shape))
        if self.params.get("svd_time_crop", None) is not None:
            svd_time_crop = self.params.get("svd_time_crop", None)
            if not mov_shape_tfirst:
                mov = mov[:, svd_time_crop[0] : svd_time_crop[1]]
            else:
                mov = mov[svd_time_crop[0] : svd_time_crop[1]]
            self.log("Time-cropped to size %s" % str(mov.shape))

        if self.params.get("svd_pix_chunk") is None:
            self.params["svd_pix_chunk"] = n.product(self.params["svd_block_shape"]) // 2
        if self.params.get("svd_time_chunk") is None:
            self.params["svd_save_time_chunk"] = 4000
        if self.params.get("svd_save_time_chunk") is None:
            self.params["svd_save_comp_chunk"] = 400
        if self.params.get("svd_save_comp_chunk") is None:
            self.params["svd_comp_chunk"] = 100
        if self.params.get("n_svd_blocks_per_batch") is None:
            self.params["n_svd_blocks_per_batch"] = 16
        self.save_params(copy_dir_tag=svd_dir_tag)
        # return
        svd_info = svu.block_and_svd(
            mov,
            n_comp=self.params["n_svd_comp"],
            block_shape=self.params["svd_block_shape"],
            block_overlaps=self.params["svd_block_overlaps"],
            pix_chunk=self.params["svd_pix_chunk"],
            t_chunk=self.params["svd_time_chunk"],
            t_save_chunk=self.params["svd_save_time_chunk"],
            comp_chunk=self.params["svd_save_comp_chunk"],
            n_svd_blocks_per_batch=self.params["n_svd_blocks_per_batch"],
            log_cb=self.log,
            end_batch=end_batch,
            flip_shape=mov_shape_tfirst,
            svd_dir=svd_dir,
            run_svd=run_svd,
        )
        return svd_info

    # def get_subtracted_movie(self):
    #     mov_sub_paths = []
    #     for d in self.get_iter_dirs():
    #         if 'mov_sub.npy' in os.listdir(d):
    #             mov_sub_paths.append(os.path.join(d, 'mov_sub.npy'))

    #     mov_sub = utils.npy_to_dask(mov_sub_paths, axis=0)
    #     return mov_sub

    def get_registered_movie(
        self, key="registered_fused_data", filename_filter="fused", axis=1, edge_crop=False, edge_crop_npix=None
    ):
        paths = self.get_registered_files(key, filename_filter)
        mov_reg = utils.npy_to_dask(paths, axis=axis)
        if edge_crop:
            mov_reg = self.edge_crop_movie(mov_reg, edge_crop_npix=edge_crop_npix)

        self.mov_reg = mov_reg
        return mov_reg

    def get_subtracted_movie(self, key="mov_sub", parent_dir_name=None, filename_filter="mov_sub"):
        if parent_dir_name is not None:
            key = parent_dir_name + "-" + key
        paths = self.get_registered_files(key, filename_filter)
        self.mov_sub = utils.npy_to_dask(paths, axis=0)
        return self.mov_sub

    def edge_crop_movie(self, mov, edge_crop_npix=None):
        if edge_crop_npix is None:
            edge_crop_npix = self.params.get("edge_crop_npix", 0)
        if edge_crop_npix == 0:
            return mov
        self.log("Cropping the edges by %d pixels (accounting for plane shifts)" % edge_crop_npix)
        summary = self.summary
        if summary is None:
            summary = self.load_summary()
        nz, nt, ny, nx = mov.shape
        yt, yb, xl, xr = utils.get_shifted_plane_bounds(
            summary["plane_shifts"], ny, nx, summary["ypad"][0], summary["xpad"][0]
        )
        self.log(str(yt) + str(yb))
        self.log(str(xl) + str(xr))
        for i in range(nz):
            mov[i, :, : yt[i] + edge_crop_npix] = 0
            mov[i, :, yb[i] - edge_crop_npix :] = 0
            mov[i, :, :, : xl[i] + edge_crop_npix] = 0
            mov[i, :, :, xr[i] - edge_crop_npix :] = 0

        return mov

    def load_frame_counts(self):
        if "frames.npy" not in os.listdir(self.dirs["job_dir"]):
            self.save_frame_counts()
        return n.load(os.path.join(self.dirs["job_dir"], "frames.npy"), allow_pickle=True).item()

    def get_dir_frame_idxs(self, dir_idx):
        frames = self.load_frame_counts()
        idxs = n.where(frames["dir_ids"] == dir_idx)[0]
        st, en = idxs[0], idxs[-1]
        frame_start = frames["nframes"][:st].sum()
        frame_end = frames["nframes"][: en + 1].sum()
        return frame_start, frame_end

    def save_frame_counts(self):
        size_to_frames = {}
        nframes = []
        dir_ids = []
        for tif in self.tifs:
            dir_ids.append((tif.split(os.path.sep)[-2]))
            tifsize = int(os.path.getsize(tif))
            if tifsize in size_to_frames.keys():
                nframes.append(size_to_frames[tifsize])
            else:
                tf = tifffile.TiffFile(tif)
                nf = len(tf.pages) // self.params.get("n_ch_tif", 30)
                nframes.append(nf)
                size_to_frames[tifsize] = nf
                self.log(tif + " is %d frames and %d bytes" % (nf, tifsize))

        nframes = n.array(nframes)
        dir_ids = n.array(dir_ids)

        tosave = {"nframes": nframes, "dir_ids": dir_ids}
        self.frames = tosave
        n.save(os.path.join(self.dirs["job_dir"], "frames.npy"), tosave)

        return nframes, dir_ids

    def sweep_params(
        self,
        params_to_sweep,
        svd_info=None,
        mov=None,
        testing_dir_tag="sweep",
        n_test_iters=1,
        all_combinations=True,
        do_vmap=True,
        svs=None,
        us=None,
        test_parent_dir=None,
        delete_mov_sub=True,
    ):

        init_params = copy.deepcopy(self.params)
        testing_dir = self.make_new_dir(testing_dir_tag, parent_dir_name=test_parent_dir)
        sweep_summary_path = os.path.join(testing_dir, "sweep_summary.npy")
        param_per_run = {}
        n_per_param = []
        param_names = []
        param_vals_list = []
        for k in params_to_sweep.keys():
            assert k in self.params.keys()
            param_names.append(k)
            n_per_param.append(len(params_to_sweep[k]))
            param_vals_list.append(params_to_sweep[k])
            param_per_run[k] = []
        if all_combinations:
            n_combs = n.product(n_per_param)
            combinations = n.array(list(itertools.product(*param_vals_list)))
        else:
            n_combs = n.sum(n_per_param)
            base_vals = [init_params[param_name] for param_name in param_names]
            combinations = n.stack([base_vals] * n_combs)
            cidx = 0
            for pidx in range(len(param_names)):
                for vidx in range(n_per_param[pidx]):
                    combinations[cidx][pidx] = param_vals_list[pidx][vidx]
                    cidx += 1
        assert len(combinations) == n_combs

        comb_strs = []
        comb_params = []
        comb_dir_tags = []
        comb_dirs = []
        for comb_idx, comb in enumerate(combinations):
            comb_param = copy.deepcopy(init_params)
            comb_str = "comb%05d-params" % comb_idx
            for param_idx, param in enumerate(param_names):
                param_value = comb[param_idx]
                if type(param_value) != str:
                    val_str = "%.03f" % param_value
                else:
                    val_str = param_value
                comb_str += "-%s_%s" % (param, val_str)
                comb_param[param] = param_value
            comb_dir_tag = testing_dir_tag + "-comb_%05d" % comb_idx
            comb_dir = self.make_new_dir(comb_dir_tag, parent_dir_name=testing_dir_tag)

            comb_params.append(comb_param)
            comb_dirs.append(comb_dir)
            comb_strs.append(comb_str)
            comb_dir_tags.append(comb_dir_tag)
        sweep_summary = {
            "init_params": init_params,
            "comb_strs": comb_strs,
            "comb_dir_tags": comb_dir_tags,
            "comb_params": comb_params,
            "comb_dirs": comb_dirs,
            "param_names": param_names,
            "combinations": combinations,
            "param_sweep_dict": params_to_sweep,
            "all_combinations": all_combinations,
            "complete": False,
        }
        n.save(sweep_summary_path, sweep_summary)
        self.log("Saving summary for %d combinations to %s" % (n_combs, sweep_summary_path))

        if do_vmap:
            vmaps = []
            for comb_idx in range(n_combs):
                comb_dir_tag = comb_dir_tags[comb_idx]
                comb_dir = comb_dirs[comb_idx]
                comb_str = comb_strs[comb_idx]
                self.log("Running combination %02d/%02d" % (comb_idx + 1, n_combs), 0, log_mem_usage=True)
                self.log("Summary dict size: %02d GB" % (sys.getsizeof(sweep_summary) / 1024**3))
                self.log("Combination params: %s" % comb_str, 2)
                self.log("Saving to tag %s at %s" % (comb_dir_tag, comb_dir), 2)
                self.params = comb_params[comb_idx]
                (vmap, mean_img, max_img), mov_sub_dir, iter_dir = self.calculate_corr_map(
                    mov=mov,
                    svd_info=svd_info,
                    parent_dir=comb_dir_tag,
                    iter_limit=n_test_iters,
                    update_main_params=False,
                    svs=svs,
                    us=us,
                )
                if delete_mov_sub:
                    self.log("Removing mov_sub from %s" % mov_sub_dir)
                    shutil.rmtree(mov_sub_dir)
                vmaps.append(vmap)
                sweep_summary["vmaps"] = vmaps
                sweep_summary["mean_img"] = mean_img
                sweep_summary["max_img"] = max_img
                n.save(sweep_summary_path, sweep_summary)
        sweep_summary["complete"] = True
        n.save(sweep_summary_path, sweep_summary)
        return sweep_summary

    def vis_vmap_sweep(self, summary):
<<<<<<< HEAD
        nz, ny, nx = summary["vmaps"][0].shape
        param_dict = summary["param_sweep_dict"]
        param_names = summary["param_names"]
        combinations = summary["combinations"]
        vmaps = summary["vmaps"]
=======
        nz, ny, nx = summary["results"][0]["corrmap"].shape
        param_dict = summary["param_sweep_dict"]
        param_names = summary["param_names"]
        combinations = summary["combinations"]
        vmaps = [r["corrmap"] for r in summary["results"]]
>>>>>>> eef8ccac
        n_val_per_param = [len(param_dict[k]) for k in param_names]
        vmap_sweep = n.zeros(tuple(n_val_per_param) + (nz, ny, nx))
        print(n_val_per_param)
        print(vmap_sweep.shape)
        n_params = len(param_names)
        for cidx, combination in enumerate(combinations):
            param_idxs = [
<<<<<<< HEAD
                n.where(param_dict[param_names[pidx]] == combination[pidx])[0][0] for pidx in range(n_params)
=======
                n.where(n.array(param_dict[param_names[pidx]]) == combination[pidx])[0][0] for pidx in range(n_params)
>>>>>>> eef8ccac
            ]
            vmap_sweep[tuple(param_idxs)] = vmaps[cidx]
        v = ui.napari.Viewer()
        v.add_image(summary["mean_img"], name="mean_img")
        v.add_image(summary["max_img"], name="max_img")
        v.add_image(vmap_sweep, name="Corrmap Sweep")
        v.dims.axis_labels = tuple(param_names + ["z", "y", "x"])
        return v

    def get_logged_mem_usage(self):
        mem_log_lines = []
        with open(self.logfile, "r") as logf:
            lines = logf.readlines()
            for line in lines:
                if line.find("Virtual Available") > -1:
                    mem_log_lines.append(line)

        timestamps = []
        used_mem = []
        used_swp = []
        used_vrt = []
        avail_vrt = []
        descriptors = []

        for line in mem_log_lines:
            try:
                tstamp = datetime.datetime.strptime(line[1:20], "%Y-%m-%d %H:%M:%S")
                timestamps.append(tstamp)
            except:
                # print("Could not parse line %s" % line)
                continue

            tag = "Total Used: "
            num_len = 7
            num_idx = line.find(tag) + len(tag)
            num_str = line[num_idx : num_idx + 7]
            num_float = float(num_str)
            used_mem.append(num_float)

            descriptors.append(line[25 : num_idx - len(tag)].strip())

            tag = "Swap Used: "
            num_idx = line.find(tag) + len(tag)
            num_str = line[num_idx : num_idx + 7]
            num_float = float(num_str)
            used_swp.append(num_float)

            tag = "Virtual Used: "
            num_idx = line.find(tag) + len(tag)
            num_str = line[num_idx : num_idx + 7]
            num_float = float(num_str)
            used_vrt.append(num_float)

            tag = "Virtual Available: "
            num_idx = line.find(tag) + len(tag)
            num_str = line[num_idx : num_idx + 7]
            num_float = float(num_str)
            avail_vrt.append(num_float)

        return timestamps, used_mem, used_swp, used_vrt, avail_vrt, descriptors

    def plot_memory_usage(self, show_descriptors_pctile=None):
        timestamps, used_mem, used_swp, used_vrt, avail_vrt, descriptors = self.get_logged_mem_usage()
        f, axs = plt.subplots(2, 1, sharex=True, figsize=(8, 8))

        ax = axs[0]
        ax.plot(timestamps, used_mem, label="Used")
        ax.plot(timestamps, used_swp, label="Swap")
        ax.plot(timestamps, used_vrt, label="Used (virtual)")
        ax.plot(timestamps, avail_vrt, label=("Available (virtual)"))
        ax.set_ylabel("Memory usage (GB)")
        ax.legend()

        ax = axs[1]
        deltas = n.diff(used_mem)
        ax.scatter(timestamps[1:], deltas)
        ax.set_ylabel("Change in memory usage (GB)")
        ax.set_xlabel("Timestamp")

        if show_descriptors_pctile is not None:
            top_deltas = n.where(deltas > n.percentile(deltas, show_descriptors_pctile))[0]
            for top_idx in top_deltas:
                ax.text(
                    timestamps[top_idx + 1],
                    deltas[top_idx],
                    descriptors[top_idx],
                    rotation=-45,
                    rotation_mode="anchor",
                )
                ax.scatter([timestamps[top_idx + 1]], [deltas[top_idx]], s=5, color="red")

        # plt.show()
        return f, axs

    # TODO add a non-rigid = False so can load rigid-only data
    def load_registration_results(self, offset_dir="registered_fused_data"):
        offset_files = self.get_registered_files(offset_dir, "offsets")
        n_offset_files = len(offset_files)
        summary = self.load_summary()
        nyb, nxb = summary["reference_params"]["block_size"]
        # nyb, nxb = summary['all_ops'][0]['nblocks'] #old method
        nz = len(self.params["planes"])

        first_file = n.load(offset_files[0], allow_pickle=True).item()
        keys = first_file.keys()
        results = {}
        for key in keys:
            results[key] = []

        for i in range(n_offset_files):
            offset = n.load(offset_files[i], allow_pickle=True).item()
            # print(i)
            for key in keys:
                results[key].append(offset[key])
            # print(offset.keys())
            # rigid_xs.append(offset['xmaxs_rr'])
            # rigid_ys.append(offset['ymaxs_rr'])
            # nonrigid_xs.append(offset['xmaxs_nr'].reshape(-1,nz, nyb, nxb))
            # nonrigid_ys.append(offset['ymaxs_nr'].reshape(-1,nz, nyb, nxb))

        return results

    def get_plane_shifts(self):
        summary = self.load_summary()
        return summary["plane_shifts"]

    def calculate_corr_map_old(
        self,
        mov=None,
        save=True,
        return_mov_filt=False,
        crop=None,
        svd_info=None,
        iter_limit=None,
        parent_dir=None,
        update_main_params=True,
        svs=None,
        us=None,
    ):
        self.save_params(copy_dir_tag=parent_dir, update_main_params=update_main_params)
        if self.summary is None:
            self.load_summary()
        mov_sub_dir_tag = "mov_sub"
        iter_dir_tag = "iters"
        if parent_dir is not None:
            mov_sub_dir_tag = parent_dir + "-" + mov_sub_dir_tag
            iter_dir_tag = parent_dir + "-iters"
            iter_dir = self.make_new_dir("iters", parent_dir_name=parent_dir, dir_tag=iter_dir_tag)
        mov_sub_dir = self.make_new_dir("mov_sub", parent_dir_name=parent_dir, dir_tag=mov_sub_dir_tag)
        n.save(os.path.join(mov_sub_dir, "params.npy"), self.params)
        self.log("Saving mov_sub to %s" % mov_sub_dir)
        if svd_info is not None:
            mov = svd_info
            self.log("Using SVD shortcut, loading entire V matrix to memory")
            self.log(
                "WARNING: if you encounter very large RAM usage during this run, use mov=svd_info instead of svd_info=svd_info. If it persists, reduce your batchsizes"
            )
            out = calculate_corrmap_from_svd(
                svd_info,
                params=self.params,
                log_cb=self.log,
                iter_limit=iter_limit,
                svs=svs,
                us=us,
                dirs=self.dirs,
                iter_dir_tag=iter_dir_tag,
                mov_sub_dir_tag=mov_sub_dir_tag,
                summary=self.summary,
            )
        else:
            if mov is None:
                mov = self.get_registered_movie("registered_fused_data", "fused", edge_crop=False)
            if crop is not None and svd_info is None:
                assert svd_info is None, "cant crop with svd - easy fix"
                self.params["detection_crop"] = crop
                self.save_params(copy_dir_tag="mov_sub", update_main_params=False)
                mov = mov[crop[0][0] : crop[0][1], :, crop[1][0] : crop[1][1], crop[2][0] : crop[2][1]]
                self.log("Cropped movie to shape: %s" % str(mov.shape))
            vmap, mean_img, max_img = calculate_corrmap(
                mov,
                self.params,
                self.dirs,
                self.log,
                return_mov_filt=return_mov_filt,
                save=save,
                iter_limit=iter_limit,
                iter_dir_tag=iter_dir_tag,
                mov_sub_dir_tag=mov_sub_dir_tag,
                summary=self.summary,
            )

        return (vmap, mean_img, max_img), mov_sub_dir, self.dirs[iter_dir_tag]

    def get_cwd(self):
        print(os.getcwd())<|MERGE_RESOLUTION|>--- conflicted
+++ resolved
@@ -372,25 +372,12 @@
             self.dirs["job_dir"] = self.job_dir
 
         for dir_name in ["registered_fused_data", "summary", "iters"]:
-<<<<<<< HEAD
-            dir_key = dir_name
-            if dir_key not in self.dirs.keys():
-=======
             if dir_name not in self.dirs.keys() or not os.path.isdir(self.dirs[dir_name]):
->>>>>>> eef8ccac
                 new_dir = os.path.join(job_dir, dir_name)
                 if not os.path.isdir(new_dir):
                     os.makedirs(new_dir, exist_ok=True)
                     self.log("Created dir %s" % new_dir, 2)
-<<<<<<< HEAD
-                # else:
-                #
-                # self.log("Found dir %s" % new_dir,2)
-                self.dirs[dir_key] = new_dir
-
-=======
                 self.dirs[dir_name] = new_dir
->>>>>>> eef8ccac
             else:
                 self.log("Found dir %s" % dir_name, 2)
         n.save(os.path.join(job_dir, "dirs.npy"), self.dirs)
@@ -443,24 +430,6 @@
             f3, ax = plt.subplots(figsize=(im.shape[0] // 200, im.shape[1] // 200), dpi=150)
             ax.imshow(im)
             ax.set_axis_off()
-<<<<<<< HEAD
-
-        if "fuse_shifts" in summary.keys() and "fuse_ccs" in summary.keys():
-            if summary["fuse_shifts"] is not None:
-                utils.plot_fuse_shifts(summary["fuse_shifts"], summary["fuse_ccs"])
-
-    def register(self, tifs=None, start_batch_idx=0, params=None, summary=None):
-        self.make_new_dir("registered_fused_data")
-        if params is None:
-            params = self.params
-        self.save_params(params=params, copy_dir_tag="registered_fused_data")
-        if summary is None:
-            summary = self.load_summary()
-        # n.save(os.path.join(self.dirs['registered_fused_data'], 'summary.npy'), summary)
-        if tifs is None:
-            tifs = self.tifs
-        register_dataset(tifs, params, self.dirs, summary, self.log, start_batch_idx=start_batch_idx)
-=======
 
         if "fuse_shifts" in summary.keys() and "fuse_ccs" in summary.keys():
             if summary["fuse_shifts"] is not None:
@@ -500,7 +469,6 @@
                 register_dataset_gpu(self, tifs, params, self.dirs, summary, self.log, start_batch_idx=start_batch_idx)
             else:
                 register_dataset(self, tifs, params, self.dirs, summary, self.log, start_batch_idx=start_batch_idx)
->>>>>>> eef8ccac
 
     def register_gpu(self, tifs=None, max_gpu_batches=None):
         params = self.params
@@ -508,11 +476,7 @@
         save_dir = self.make_new_dir("registered_fused_data")
         if tifs is None:
             tifs = self.tifs
-<<<<<<< HEAD
-        register_dataset_gpu(tifs, params, self.dirs, summary, self.log, max_gpu_batches=max_gpu_batches)
-=======
         register_dataset_gpu(self, tifs, params, self.dirs, summary, self.log, max_gpu_batches=max_gpu_batches)
->>>>>>> eef8ccac
 
     def register_gpu_3d(self, tifs=None, max_gpu_batches=None):
         params = self.params
@@ -520,15 +484,9 @@
         save_dir = self.make_new_dir("registered_fused_data")
         if tifs is None:
             tifs = self.tifs
-<<<<<<< HEAD
-        register_dataset_gpu_3d(tifs, params, self.dirs, summary, self.log, max_gpu_batches=max_gpu_batches)
+        register_dataset_gpu_3d(self, tifs, params, self.dirs, summary, self.log, max_gpu_batches=max_gpu_batches)
 
     def calculate_corr_map(self, mov=None, save=True, iter_limit=None, output_dir_name=None, save_mov_sub=True):
-=======
-        register_dataset_gpu_3d(self, tifs, params, self.dirs, summary, self.log, max_gpu_batches=max_gpu_batches)
-
-    def calculate_corr_map(self, mov=None, save=True, iter_limit=None, output_dir_name=None):
->>>>>>> eef8ccac
         """
         Calculate the correlation map. Saves the correlation map results in
         parent_dir/corrmap, and saves the neuropil subtracted movie in
@@ -540,14 +498,19 @@
             iter_limit (int, optional): Number of batches to run. Set to None for the whole recording. Defaults to None.
             output_dir_name (str, optional): Name of the parent directory to place results in. Defaults to None.
         """
+        """
         if save:
             corr_map_dir = self.make_new_dir("corrmap", parent_dir_name=output_dir_name)
             mov_sub_dir = self.make_new_dir("mov_sub", parent_dir_name=output_dir_name)
         else:
+            corr_map_dir = self.make_new_dir("corrmap", parent_dir_name=output_dir_name)
+            mov_sub_dir = self.make_new_dir("mov_sub", parent_dir_name=output_dir_name)
+        else:
             corr_map_dir = None
             mov_sub_dir = None
 
         if mov is None:
+            mov = self.get_registered_movie("registered_fused_data", "fused")
             mov = self.get_registered_movie("registered_fused_data", "fused")
 
         self.save_params(copy_dir=corr_map_dir)
@@ -559,18 +522,19 @@
             iter_limit=iter_limit,
             summary=self.load_summary(),
             log=self.log,
-<<<<<<< HEAD
             save_mov_sub=save_mov_sub,
-=======
->>>>>>> eef8ccac
         )
 
         return self.corrmap
+
 
     def load_corr_map_results(self, parent_dir_name=None):
         files = ["max_img.npy", "mean_img.npy", "vmap.npy"]
         corrmap_dir_tag = "corrmap"
+        files = ["max_img.npy", "mean_img.npy", "vmap.npy"]
+        corrmap_dir_tag = "corrmap"
         if parent_dir_name is not None:
+            corrmap_dir_tag = parent_dir_name + "-corrmap"
             corrmap_dir_tag = parent_dir_name + "-corrmap"
         results = {}
         for file in files:
@@ -674,7 +638,6 @@
         self.save_file(filename="sweep_summary", data=sweep_summary, path=sweep_dir)
         return sweep_summary
 
-<<<<<<< HEAD
     def sweep_corrmap(
         self,
         params_to_sweep,
@@ -684,9 +647,6 @@
         iter_limit=None,
         save_mov_sub=False,
     ):
-=======
-    def sweep_corrmap(self, params_to_sweep, sweep_name="corrmap", all_combinations=True, mov=None, iter_limit=None):
->>>>>>> eef8ccac
         sweep_summary = self.setup_sweep(params_to_sweep, sweep_name, all_combinations=all_combinations)
         sweep_summary["sweep_type"] = "corrmap"
         sweep_dir_path = sweep_summary["sweep_dir_path"]
@@ -697,20 +657,23 @@
             comb_dir_name = sweep_summary["comb_dir_names"][comb_idx]
             comb_params = sweep_summary["comb_params"][comb_idx]
             self.log("Running combination %02d/%02d" % (comb_idx + 1, n_combs), 0)
+            comb_dir_name = sweep_summary["comb_dir_names"][comb_idx]
+            comb_params = sweep_summary["comb_params"][comb_idx]
+            self.log("Running combination %02d/%02d" % (comb_idx + 1, n_combs), 0)
             self.params = comb_params
-<<<<<<< HEAD
             corrmap = self.calculate_corr_map(
                 output_dir_name=comb_dir_name, save_mov_sub=save_mov_sub, mov=mov, iter_limit=iter_limit
             )
-=======
-            corrmap = self.calculate_corr_map(output_dir_name=comb_dir_name, mov=mov, iter_limit=iter_limit)
->>>>>>> eef8ccac
             results = {"corrmap": corrmap, "output_dir": comb_dir_name}
             if comb_idx == 0:
                 maps = self.load_corr_map_results(comb_dir_name)
                 sweep_summary["mean_img"] = maps["mean_img"]
                 sweep_summary["max_img"] = maps["max_img"]
-
+                sweep_summary["mean_img"] = maps["mean_img"]
+                sweep_summary["max_img"] = maps["max_img"]
+
+            sweep_summary["results"].append(results)
+            self.save_file("sweep_summary", sweep_summary, path=sweep_dir_path)
             sweep_summary["results"].append(results)
             self.save_file("sweep_summary", sweep_summary, path=sweep_dir_path)
 
@@ -727,10 +690,7 @@
         patches_to_segment=None,
         ts=None,
         input_dir_name=None,
-<<<<<<< HEAD
         vmap=None,
-=======
->>>>>>> eef8ccac
     ):
         """
         Run segmentation with many different parameters
@@ -747,7 +707,12 @@
         Returns:
             dict: sweep_summary containing results and sweep info
         """
+        """
         sweep_summary = self.setup_sweep(params_to_sweep, sweep_name, all_combinations=all_combinations)
+        sweep_summary["sweep_type"] = "segmentation"
+        sweep_dir_path = sweep_summary["sweep_dir_path"]
+        sweep_summary["results"] = []
+        combinations = sweep_summary["combinations"]
         sweep_summary["sweep_type"] = "segmentation"
         sweep_dir_path = sweep_summary["sweep_dir_path"]
         sweep_summary["results"] = []
@@ -757,16 +722,16 @@
             comb_dir_name = sweep_summary["comb_dir_names"][comb_idx]
             comb_params = sweep_summary["comb_params"][comb_idx]
             self.log("Running combination %02d/%02d" % (comb_idx + 1, n_combs), 0)
+            comb_dir_name = sweep_summary["comb_dir_names"][comb_idx]
+            comb_params = sweep_summary["comb_params"][comb_idx]
+            self.log("Running combination %02d/%02d" % (comb_idx + 1, n_combs), 0)
             self.params = comb_params
             output_dir = self.segment_rois(
                 output_dir_name=comb_dir_name,
                 ts=ts,
                 patches_to_segment=patches_to_segment,
                 input_dir_name=input_dir_name,
-<<<<<<< HEAD
                 vmap=vmap,
-=======
->>>>>>> eef8ccac
             )
             results = {
                 "stats": self.load_segmentation_results(output_dir, to_load=["stats"]),
@@ -798,11 +763,7 @@
             stack_dirs.append(self.make_new_dir("%03d" % i, "svd_stacks", dir_tag="svd_stacks_%03d" % i))
         return stack_dirs
 
-<<<<<<< HEAD
     def segment_rois(self, input_dir_name=None, output_dir_name=None, patches_to_segment=None, ts=None, vmap=None):
-=======
-    def segment_rois(self, input_dir_name=None, output_dir_name=None, patches_to_segment=None, ts=None):
->>>>>>> eef8ccac
         """
         Start from the correlation map in parent_dir and segment into ROIs
 
@@ -816,13 +777,11 @@
         # load the results of the correlation map step
         mov_sub = self.get_subtracted_movie(parent_dir_name=input_dir_name)
         maps = self.load_corr_map_results(parent_dir_name=input_dir_name)
-<<<<<<< HEAD
         if vmap is None:
             vmap = maps["vmap"]
-=======
-        vmap = maps["vmap"]
->>>>>>> eef8ccac
         nt, nz, ny, nx = mov_sub.shape
+        if ts is None:
+            ts = (0, nt)
         if ts is None:
             ts = (0, nt)
 
@@ -896,16 +855,15 @@
                 log=self.log,
                 savepath=stats_path,
                 patch_idx=patch_idx,
-<<<<<<< HEAD
                 offset=(zs[0], ys[0], xs[0])
-=======
-                offset=(zs[0], ys[0], xs[0]),
->>>>>>> eef8ccac
             )
             n.save(info_path, mini_info)
             patch_counter += 1
 
         # combine all segmented patches
+        rois_dir_path = self.combine_patches(
+            patches_to_segment, rois_dir_path, parent_dir_name=segmentation_dir_tag, info_use_idx=None
+        )
         rois_dir_path = self.combine_patches(
             patches_to_segment, rois_dir_path, parent_dir_name=segmentation_dir_tag, info_use_idx=None
         )
@@ -1121,10 +1079,7 @@
         output_dir_path,
         info_use_idx=-1,
         save=True,
-<<<<<<< HEAD
         deduplicate=True,
-=======
->>>>>>> eef8ccac
         extra_stats_keys=None,
         parent_dir_name="detection",
         max_roi_per_patch=None,
@@ -1170,7 +1125,6 @@
                 info = info_patch
         iscell = n.concatenate(iscells)
 
-<<<<<<< HEAD
         if deduplicate:
             self.log("Deduplicating %d cells" % len(stats), 2)
             tic = time.time()
@@ -1181,15 +1135,6 @@
             )
             iscell = iscell[~duplicate_cells]
             self.log("Removed %d duplicate cells in %.2fs" % (duplicate_cells.sum(), time.time() - tic), 2)
-=======
-        self.log("Deduplicating %d cells" % len(stats), 2)
-        tic = time.time()
-        stats, duplicate_cells = ext.prune_overlapping_cells(
-            stats, self.params.get("detect_overlap_dist_thresh", 5), self.params.get("detect_overlap_lam_thresh", 0.5)
-        )
-        iscell = iscell[~duplicate_cells]
-        self.log("Removed %d duplicate cells in %.2fs" % (duplicate_cells.sum(), time.time() - tic), 2)
->>>>>>> eef8ccac
 
         # stats = n.concatenate(stats)
         self.log("Combined %d patches, %d cells" % (len(patch_idxs), len(stats)))
@@ -1557,19 +1502,11 @@
         return sweep_summary
 
     def vis_vmap_sweep(self, summary):
-<<<<<<< HEAD
-        nz, ny, nx = summary["vmaps"][0].shape
-        param_dict = summary["param_sweep_dict"]
-        param_names = summary["param_names"]
-        combinations = summary["combinations"]
-        vmaps = summary["vmaps"]
-=======
         nz, ny, nx = summary["results"][0]["corrmap"].shape
         param_dict = summary["param_sweep_dict"]
         param_names = summary["param_names"]
         combinations = summary["combinations"]
         vmaps = [r["corrmap"] for r in summary["results"]]
->>>>>>> eef8ccac
         n_val_per_param = [len(param_dict[k]) for k in param_names]
         vmap_sweep = n.zeros(tuple(n_val_per_param) + (nz, ny, nx))
         print(n_val_per_param)
@@ -1577,11 +1514,7 @@
         n_params = len(param_names)
         for cidx, combination in enumerate(combinations):
             param_idxs = [
-<<<<<<< HEAD
-                n.where(param_dict[param_names[pidx]] == combination[pidx])[0][0] for pidx in range(n_params)
-=======
                 n.where(n.array(param_dict[param_names[pidx]]) == combination[pidx])[0][0] for pidx in range(n_params)
->>>>>>> eef8ccac
             ]
             vmap_sweep[tuple(param_idxs)] = vmaps[cidx]
         v = ui.napari.Viewer()
