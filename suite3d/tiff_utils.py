--- conflicted
+++ resolved
@@ -477,14 +477,10 @@
         for col in range(ncols):
             plane_no = row * ncols + col
             if plane_no < nz: #catch empty planes
-<<<<<<< HEAD
-                show_tif(img[plane_no], ax=axs[row][col], **kwargs)
-=======
                 if same_scale:
                     show_tif(img[plane_no], ax=axs[row][col], vminmax = (vmin, vmax), **kwargs)
                 else:
                     show_tif(img[plane_no], ax=axs[row][col], vminmax_percentile = vminmax_percentile, **kwargs)
->>>>>>> 42eb163b
                 if title is None:
                     axs[row][col].set_title(f'Plane {plane_no + 1}', fontsize = 'small')#Counting from 0
                 else:
@@ -495,10 +491,4 @@
 
     if suptitle is not None:
         fig.suptitle(suptitle)
-<<<<<<< HEAD
-
-    plt.tight_layout()
-=======
-    
->>>>>>> 42eb163b
     