## Overview

Suite3D is a volumetric cell detection algorithm, generally applicable to any type of multi-plane functional 2p imaging where you see cells on multiple planes. For an overview of the algorithms, [see our recent preprint](https://www.biorxiv.org/content/10.1101/2025.03.26.645628v1). Note that the algorithms are still in an "early beta" phase, and you might run into a few kinks - please reach out to Ali (ali.haydaroglu.20@ucl.ac.uk, or by creating issues on this repository) and I'll be happy to help you get up and running. 

## Installation
If the cloning line doesn't work, try: git clone --recurse-submodules https://github.com/alihaydaroglu/suite3d

```
git clone --recurse-submodules git@github.com:alihaydaroglu/suite3d.git
conda env create -f environment.yml
conda activate suite3d-gpu
```
If installation gets stuck around "Solving Environment", you should use libmamba ([explanation](https://conda.github.io/conda-libmamba-solver/libmamba-vs-classic/)), install it using the [instructions here](https://www.anaconda.com/blog/a-faster-conda-for-a-growing-community). Also, set the conda channel priority to be strict: `conda config --set channel_priority strict`. It's important that you don't forget the `-e` in the pip command, this allows the suite2p installation to be editable.

## Updating
Everytime you do `git pull`, you should also do `git submodule update` to pull the latest version of my suite2p branch, which is a submodule of this repo. 
If you find this annoying, you can [make git do it automatically](https://stackoverflow.com/questions/4611512/is-there-a-way-to-make-git-pull-automatically-update-submodules)

## Usage
Run a jupyter notebook in this envinronment, either by running `jupyter notebook` in the suite3d-gpu conda environment or running a jupyter server from a different conda env and selecting this environment for the kernel ([see here](https://medium.com/@nrk25693/how-to-add-your-conda-environment-to-your-jupyter-notebook-in-just-4-steps-abeab8b8d084)). Make sure you use the correct environment!

Then, run the Demo notebook.


## UI only installation
If you want to only visualize results on your local laptop, you can install a lightweight script that doesn't have any of the computational dependencies. 

```
git clone --recurse-submodules git@github.com:alihaydaroglu/suite3d.git
conda create -y -n s3d-vis -c conda-forge python=3.9
conda activate s3d-vis
pip install "napari[pyqt5]"
pip install notebook
conda install pyqtgraph
conda install -c conda-forge matplotlib
```

## Docker

There is a Dockerfile in this repo that successfully builds (`docker build - < Dockerfile`). I don't know anything about Docker, but I would love to have this successfully run in a container. If you manage to get that working let me know! Ideally, this would also include some sort of X host to run napari (https://napari.org/stable/howtos/docker.html#base-napari-image), presumably there is a way to merge the napari-xpra docker image into this one to make that work. 

## Sample Data
<<<<<<< HEAD
Demo data can be found here: https://liveuclac-my.sharepoint.com/:f:/g/personal/ucqfhay_ucl_ac_uk/EqCoF5CmM1hFvkaj2aPPpcMByfP2j_dzRT8u84S6VT1vKQ?e=EhAgH5 - the password is the name of this repository, all lowercase. You will also find a "results" directory here that should be similar to the exported results if you run this on your computer - you can download this to test the UI component only.
=======
The sample tiff files will be online shortly! Just need to figure out a place to host them.
>>>>>>> 9289866a
<|MERGE_RESOLUTION|>--- conflicted
+++ resolved
@@ -40,8 +40,4 @@
 There is a Dockerfile in this repo that successfully builds (`docker build - < Dockerfile`). I don't know anything about Docker, but I would love to have this successfully run in a container. If you manage to get that working let me know! Ideally, this would also include some sort of X host to run napari (https://napari.org/stable/howtos/docker.html#base-napari-image), presumably there is a way to merge the napari-xpra docker image into this one to make that work. 
 
 ## Sample Data
-<<<<<<< HEAD
-Demo data can be found here: https://liveuclac-my.sharepoint.com/:f:/g/personal/ucqfhay_ucl_ac_uk/EqCoF5CmM1hFvkaj2aPPpcMByfP2j_dzRT8u84S6VT1vKQ?e=EhAgH5 - the password is the name of this repository, all lowercase. You will also find a "results" directory here that should be similar to the exported results if you run this on your computer - you can download this to test the UI component only.
-=======
-The sample tiff files will be online shortly! Just need to figure out a place to host them.
->>>>>>> 9289866a
+Demo data coming shortly! 